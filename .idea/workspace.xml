<?xml version="1.0" encoding="UTF-8"?>
<project version="4">
  <component name="ChangeListManager">
    <list default="true" id="f482f008-ec87-4c7c-9c56-8c2c00a67fd2" name="Default Changelist" comment="">
      <change afterPath="$PROJECT_DIR$/pfsspec/ml/dnn/keras/losses.py" afterDir="false" />
      <change beforePath="$PROJECT_DIR$/.idea/workspace.xml" beforeDir="false" afterPath="$PROJECT_DIR$/.idea/workspace.xml" afterDir="false" />
      <change beforePath="$PROJECT_DIR$/pfsspec/ml/dnn/keras/cnnregression.py" beforeDir="false" afterPath="$PROJECT_DIR$/pfsspec/ml/dnn/keras/cnnregressional.py" afterDir="false" />
      <change beforePath="$PROJECT_DIR$/pfsspec/ml/dnn/keras/densegenerative.py" beforeDir="false" afterPath="$PROJECT_DIR$/pfsspec/ml/dnn/keras/densegenerative.py" afterDir="false" />
      <change beforePath="$PROJECT_DIR$/pfsspec/ml/dnn/keras/denseregression.py" beforeDir="false" afterPath="$PROJECT_DIR$/pfsspec/ml/dnn/keras/denseregressional.py" afterDir="false" />
      <change beforePath="$PROJECT_DIR$/scripts/train_sdss.py" beforeDir="false" afterPath="$PROJECT_DIR$/scripts/train_sdss.py" afterDir="false" />
<<<<<<< HEAD
      <change beforePath="$PROJECT_DIR$/test/ml/dnn/keras/test_denseregression.py" beforeDir="false" afterPath="$PROJECT_DIR$/test/ml/dnn/keras/test_denseregressional.py" afterDir="false" />
=======
      <change beforePath="$PROJECT_DIR$/test/ml/dnn/keras/test_cnnregression.py" beforeDir="false" afterPath="$PROJECT_DIR$/test/ml/dnn/keras/test_cnnregressional.py" afterDir="false" />
      <change beforePath="$PROJECT_DIR$/test/ml/dnn/keras/test_densepyramid.py" beforeDir="false" afterPath="$PROJECT_DIR$/test/ml/dnn/keras/test_denseregression.py" afterDir="false" />
>>>>>>> 0732f548
    </list>
    <option name="EXCLUDED_CONVERTED_TO_IGNORED" value="true" />
    <option name="SHOW_DIALOG" value="false" />
    <option name="HIGHLIGHT_CONFLICTS" value="true" />
    <option name="HIGHLIGHT_NON_ACTIVE_CHANGELIST" value="false" />
    <option name="LAST_RESOLUTION" value="IGNORE" />
  </component>
  <component name="FileEditorManager">
<<<<<<< HEAD
    <leaf>
      <file pinned="false" current-in-tab="false">
        <entry file="file://$PROJECT_DIR$/test/ml/dnn/keras/test_denseregressional.py">
          <provider selected="true" editor-type-id="text-editor">
            <state relative-caret-position="168">
              <caret line="8" column="27" selection-start-line="8" selection-start-column="27" selection-end-line="8" selection-end-column="27" />
              <folding>
                <element signature="e#0#9#0" expanded="true" />
              </folding>
            </state>
          </provider>
        </entry>
      </file>
      <file pinned="false" current-in-tab="true">
        <entry file="file://$PROJECT_DIR$/test/ml/dnn/keras/test_cnnregressional.py">
          <provider selected="true" editor-type-id="text-editor">
            <state relative-caret-position="168">
              <caret line="8" column="25" lean-forward="true" selection-start-line="8" selection-start-column="25" selection-end-line="8" selection-end-column="25" />
              <folding>
                <element signature="e#0#9#0" expanded="true" />
              </folding>
            </state>
          </provider>
        </entry>
      </file>
    </leaf>
=======
    <leaf />
>>>>>>> 0732f548
  </component>
  <component name="FileTemplateManagerImpl">
    <option name="RECENT_TEMPLATES">
      <list>
        <option value="Python Script" />
      </list>
    </option>
  </component>
  <component name="FindInProjectRecents">
    <findStrings>
      <find>get</find>
      <find>split</find>
      <find>logging.info</find>
      <find>checkpoint_path</find>
      <find>quit</find>
      <find>dump_json</find>
      <find>redshift</find>
      <find>param</find>
    </findStrings>
  </component>
  <component name="Git.Settings">
    <option name="RECENT_GIT_ROOT_PATH" value="$PROJECT_DIR$" />
  </component>
  <component name="IdeDocumentHistory">
    <option name="CHANGED_PATHS">
      <list>
<<<<<<< HEAD
=======
        <option value="$PROJECT_DIR$/scripts/run_dnn.py" />
>>>>>>> 0732f548
        <option value="$PROJECT_DIR$/scripts/export_sdss.py" />
        <option value="$PROJECT_DIR$/pfsspec/constants.py" />
        <option value="$PROJECT_DIR$/pfsspec/surveys/sdssspectrum.py" />
        <option value="$PROJECT_DIR$/pfsspec/surveys/sdssspectrumreader.py" />
        <option value="$PROJECT_DIR$/test/test_spectrum.py" />
        <option value="$PROJECT_DIR$/pfsspec/parallel.py" />
        <option value="$PROJECT_DIR$/pfsspec/spectrum.py" />
        <option value="$PROJECT_DIR$/pfsspec/util.py" />
        <option value="$PROJECT_DIR$/test/io/__init__.py" />
        <option value="$PROJECT_DIR$/test/test_base.py" />
        <option value="$PROJECT_DIR$/test/io/test_dataset.py" />
        <option value="$PROJECT_DIR$/pfsspec/io/dataset.py" />
        <option value="$PROJECT_DIR$/pfsspec/stellarmod/kuruczspectrumreader.py" />
        <option value="$PROJECT_DIR$/scripts/export_kurucz.py" />
        <option value="$PROJECT_DIR$/pfsspec/stellarmod/kuruczspectrum.py" />
        <option value="$PROJECT_DIR$/pfsspec/stellarmod/modelspectrum.py" />
        <option value="$PROJECT_DIR$/pfsspec/pipelines/basicpipeline.py" />
        <option value="$PROJECT_DIR$/pfsspec/pipelines/sdssbasicpipeline.py" />
        <option value="$PROJECT_DIR$/pfsspec/stellarmod/kuruczdatasetbuilder.py" />
        <option value="$PROJECT_DIR$/pfsspec/io/datasetbuilder.py" />
        <option value="$PROJECT_DIR$/pfsspec/pipelines/pipeline.py" />
        <option value="$PROJECT_DIR$/pfsspec/pipelines/kuruczbasicpipeline.py" />
        <option value="$PROJECT_DIR$/pfsspec/ml/dnn/keras/cnn_generative.py" />
        <option value="$PROJECT_DIR$/pfsspec/ml/dnn/keras/DenseGenerative.py" />
        <option value="$PROJECT_DIR$/test/ml/dnn/keras/test_cnnpyramid.py" />
        <option value="$PROJECT_DIR$/test/ml/dnn/keras/test_densepyramid.py" />
        <option value="$PROJECT_DIR$/test/ml/dnn/keras/test_cnnregression.py" />
        <option value="$PROJECT_DIR$/pfsspec/stellarmod/kuruczdatasetaugmenter.py" />
        <option value="$PROJECT_DIR$/pfsspec/surveys/sdssdatasetaugmenter.py" />
        <option value="$PROJECT_DIR$/pfsspec/data/datasetbuilder.py" />
        <option value="$PROJECT_DIR$/scripts/convert_sdss.py" />
        <option value="$PROJECT_DIR$/scripts/convert_kurucz.py" />
        <option value="$PROJECT_DIR$/pfsspec/surveys/sdssdatasetbuilder.py" />
        <option value="$PROJECT_DIR$/pfsspec/ml/dnn/keras/cnnregression.py" />
        <option value="$PROJECT_DIR$/pfsspec/ml/dnn/keras/denseregression.py" />
        <option value="$PROJECT_DIR$/pfsspec/ml/dnn/keras/kerasdatagenerator.py" />
        <option value="$PROJECT_DIR$/pfsspec/ml/dnn/keras/kerasdnnmodel.py" />
        <option value="$PROJECT_DIR$/pfsspec/surveys/sdssaugmenter.py" />
        <option value="$PROJECT_DIR$/scripts/train_sdss.py" />
        <option value="$PROJECT_DIR$/pfsspec/data/dataset.py" />
        <option value="$PROJECT_DIR$/pfsspec/stellarmod/kuruczgenerativeaugmenter.py" />
        <option value="$PROJECT_DIR$/scripts/train_kurucz_gen.py" />
        <option value="$PROJECT_DIR$/pfsspec/stellarmod/modelgriddatasetbuilder.py" />
        <option value="$PROJECT_DIR$/pfsspec/stellarmod/modelgrid.py" />
        <option value="$PROJECT_DIR$/test/stellarmod/test_kuruczgrid.py" />
        <option value="$PROJECT_DIR$/pfsspec/ml/dnn/keras/densegenerative.py" />
        <option value="$PROJECT_DIR$/pfsspec/ml/dnn/keras/losses.py" />
        <option value="$PROJECT_DIR$/pfsspec/ml/dnn/keras/cnnregressional.py" />
        <option value="$PROJECT_DIR$/pfsspec/ml/dnn/keras/denseregressional.py" />
        <option value="$PROJECT_DIR$/test/ml/dnn/keras/test_cnnregressional.py" />
<<<<<<< HEAD
        <option value="$PROJECT_DIR$/test/ml/dnn/keras/test_denseregressional.py" />
=======
>>>>>>> 0732f548
      </list>
    </option>
  </component>
  <component name="ProjectFrameBounds" extendedState="6">
    <option name="x" value="-12" />
    <option name="y" value="-12" />
    <option name="width" value="1944" />
    <option name="height" value="2124" />
  </component>
  <component name="ProjectLevelVcsManager" settingsEditedManually="true" />
  <component name="ProjectView">
    <navigator proportions="" version="1">
      <foldersAlwaysOnTop value="true" />
    </navigator>
    <panes>
      <pane id="ProjectPane">
        <subPane>
          <expand>
            <path>
              <item name="pfs_spec_dnn" type="b2602c69:ProjectViewProjectNode" />
              <item name="pfs_spec_dnn" type="462c0819:PsiDirectoryNode" />
            </path>
            <path>
              <item name="pfs_spec_dnn" type="b2602c69:ProjectViewProjectNode" />
              <item name="pfs_spec_dnn" type="462c0819:PsiDirectoryNode" />
              <item name="pfsspec" type="462c0819:PsiDirectoryNode" />
            </path>
            <path>
              <item name="pfs_spec_dnn" type="b2602c69:ProjectViewProjectNode" />
              <item name="pfs_spec_dnn" type="462c0819:PsiDirectoryNode" />
              <item name="pfsspec" type="462c0819:PsiDirectoryNode" />
              <item name="data" type="462c0819:PsiDirectoryNode" />
            </path>
            <path>
              <item name="pfs_spec_dnn" type="b2602c69:ProjectViewProjectNode" />
              <item name="pfs_spec_dnn" type="462c0819:PsiDirectoryNode" />
              <item name="pfsspec" type="462c0819:PsiDirectoryNode" />
              <item name="ml" type="462c0819:PsiDirectoryNode" />
            </path>
            <path>
              <item name="pfs_spec_dnn" type="b2602c69:ProjectViewProjectNode" />
              <item name="pfs_spec_dnn" type="462c0819:PsiDirectoryNode" />
              <item name="pfsspec" type="462c0819:PsiDirectoryNode" />
              <item name="ml" type="462c0819:PsiDirectoryNode" />
              <item name="dnn" type="462c0819:PsiDirectoryNode" />
            </path>
            <path>
              <item name="pfs_spec_dnn" type="b2602c69:ProjectViewProjectNode" />
              <item name="pfs_spec_dnn" type="462c0819:PsiDirectoryNode" />
              <item name="pfsspec" type="462c0819:PsiDirectoryNode" />
              <item name="ml" type="462c0819:PsiDirectoryNode" />
              <item name="dnn" type="462c0819:PsiDirectoryNode" />
              <item name="keras" type="462c0819:PsiDirectoryNode" />
            </path>
            <path>
              <item name="pfs_spec_dnn" type="b2602c69:ProjectViewProjectNode" />
              <item name="pfs_spec_dnn" type="462c0819:PsiDirectoryNode" />
              <item name="pfsspec" type="462c0819:PsiDirectoryNode" />
              <item name="stellarmod" type="462c0819:PsiDirectoryNode" />
            </path>
            <path>
              <item name="pfs_spec_dnn" type="b2602c69:ProjectViewProjectNode" />
              <item name="pfs_spec_dnn" type="462c0819:PsiDirectoryNode" />
              <item name="pfsspec" type="462c0819:PsiDirectoryNode" />
              <item name="surveys" type="462c0819:PsiDirectoryNode" />
            </path>
            <path>
              <item name="pfs_spec_dnn" type="b2602c69:ProjectViewProjectNode" />
              <item name="pfs_spec_dnn" type="462c0819:PsiDirectoryNode" />
              <item name="scripts" type="462c0819:PsiDirectoryNode" />
            </path>
            <path>
              <item name="pfs_spec_dnn" type="b2602c69:ProjectViewProjectNode" />
              <item name="pfs_spec_dnn" type="462c0819:PsiDirectoryNode" />
              <item name="test" type="462c0819:PsiDirectoryNode" />
            </path>
            <path>
              <item name="pfs_spec_dnn" type="b2602c69:ProjectViewProjectNode" />
              <item name="pfs_spec_dnn" type="462c0819:PsiDirectoryNode" />
              <item name="test" type="462c0819:PsiDirectoryNode" />
              <item name="ml" type="462c0819:PsiDirectoryNode" />
            </path>
            <path>
              <item name="pfs_spec_dnn" type="b2602c69:ProjectViewProjectNode" />
              <item name="pfs_spec_dnn" type="462c0819:PsiDirectoryNode" />
              <item name="test" type="462c0819:PsiDirectoryNode" />
              <item name="ml" type="462c0819:PsiDirectoryNode" />
              <item name="dnn" type="462c0819:PsiDirectoryNode" />
            </path>
            <path>
              <item name="pfs_spec_dnn" type="b2602c69:ProjectViewProjectNode" />
              <item name="pfs_spec_dnn" type="462c0819:PsiDirectoryNode" />
              <item name="test" type="462c0819:PsiDirectoryNode" />
              <item name="ml" type="462c0819:PsiDirectoryNode" />
              <item name="dnn" type="462c0819:PsiDirectoryNode" />
              <item name="keras" type="462c0819:PsiDirectoryNode" />
            </path>
            <path>
              <item name="pfs_spec_dnn" type="b2602c69:ProjectViewProjectNode" />
              <item name="pfs_spec_dnn" type="462c0819:PsiDirectoryNode" />
              <item name="test" type="462c0819:PsiDirectoryNode" />
              <item name="stellarmod" type="462c0819:PsiDirectoryNode" />
            </path>
            <path>
              <item name="pfs_spec_dnn" type="b2602c69:ProjectViewProjectNode" />
              <item name="pfs_spec_dnn" type="462c0819:PsiDirectoryNode" />
              <item name="test" type="462c0819:PsiDirectoryNode" />
              <item name="surveys" type="462c0819:PsiDirectoryNode" />
            </path>
          </expand>
          <select />
        </subPane>
      </pane>
      <pane id="Scope" />
    </panes>
  </component>
  <component name="PropertiesComponent">
    <property name="SHARE_PROJECT_CONFIGURATION_FILES" value="true" />
    <property name="last_opened_file_path" value="$PROJECT_DIR$" />
    <property name="settings.editor.selected.configurable" value="File.Encoding" />
  </component>
  <component name="RecentsManager">
    <key name="CopyFile.RECENT_KEYS">
      <recent name="C:\Data\dobos\project\pfs_spec_dnn\test\stellarmod" />
    </key>
    <key name="MoveFile.RECENT_KEYS">
      <recent name="H:\project\pfs_spec_dnn\pfsspec\surveys" />
      <recent name="H:\project\pfs_spec_dnn\pfsspec\ml\dnn\keras\" />
      <recent name="H:\project\pfs_spec_dnn\test\obsmod" />
      <recent name="H:\project\pfs_spec_dnn\pfsspec\obsmod" />
      <recent name="H:\project\pfs_spec_dnn\pfsspec\io" />
    </key>
  </component>
  <component name="RunDashboard">
    <option name="ruleStates">
      <list>
        <RuleState>
          <option name="name" value="ConfigurationTypeDashboardGroupingRule" />
        </RuleState>
        <RuleState>
          <option name="name" value="StatusDashboardGroupingRule" />
        </RuleState>
      </list>
    </option>
  </component>
  <component name="RunManager" selected="Python tests.pytest for test_kuruczgrid.TestKuruczGrid.test_interpolate_model">
    <configuration default="true" type="tests" factoryName="py.test">
      <module name="pfs_spec_dnn" />
      <option name="INTERPRETER_OPTIONS" value="" />
      <option name="PARENT_ENVS" value="true" />
      <envs>
        <env name="PYSYN_CDBS" value="C:\Data\dobos\data\pysyn" />
        <env name="PFSSPEC_DATA_PATH" value="C:\Data\dobos\data" />
        <env name="PFSSPEC_TEST_PATH" value="C:\Data\dobos\temp\pfsspec_test" />
        <env name="PFSSPEC_SDSS_DATA_PATH" value="C:\Data\dobos\data\sdss" />
      </envs>
      <option name="SDK_HOME" value="C:\ProgramData\Anaconda3\envs\pfs_spec_dnn\python.exe" />
      <option name="WORKING_DIRECTORY" value="$PROJECT_DIR$/test" />
      <option name="IS_MODULE_SDK" value="false" />
      <option name="ADD_CONTENT_ROOTS" value="true" />
      <option name="ADD_SOURCE_ROOTS" value="true" />
      <option name="_new_keywords" value="&quot;&quot;" />
      <option name="_new_additionalArguments" value="&quot;&quot;" />
      <option name="_new_target" value="&quot;&quot;" />
      <option name="_new_targetType" value="&quot;PATH&quot;" />
      <method v="2" />
    </configuration>
    <configuration name="pytest for test_kuruczgrid.TestKuruczGrid" type="tests" factoryName="py.test" temporary="true" nameIsGenerated="true">
      <module name="pfs_spec_dnn" />
      <option name="INTERPRETER_OPTIONS" value="" />
      <option name="PARENT_ENVS" value="true" />
      <envs>
        <env name="PYSYN_CDBS" value="C:\Data\dobos\data\pysyn" />
        <env name="PFSSPEC_DATA_PATH" value="C:\Data\dobos\data" />
        <env name="PFSSPEC_TEST_PATH" value="C:\Data\dobos\temp\pfsspec_test" />
        <env name="PFSSPEC_SDSS_DATA_PATH" value="C:\Data\dobos\data\sdss" />
      </envs>
      <option name="SDK_HOME" value="C:\ProgramData\Anaconda3\envs\pfs_spec_dnn\python.exe" />
      <option name="WORKING_DIRECTORY" value="$PROJECT_DIR$/test" />
      <option name="IS_MODULE_SDK" value="true" />
      <option name="ADD_CONTENT_ROOTS" value="true" />
      <option name="ADD_SOURCE_ROOTS" value="true" />
      <option name="_new_keywords" value="&quot;&quot;" />
      <option name="_new_additionalArguments" value="&quot;&quot;" />
      <option name="_new_target" value="&quot;test_kuruczgrid.TestKuruczGrid&quot;" />
      <option name="_new_targetType" value="&quot;PYTHON&quot;" />
      <method v="2" />
    </configuration>
    <configuration name="pytest for test_kuruczgrid.TestKuruczGrid.test_interpolate" type="tests" factoryName="py.test" temporary="true" nameIsGenerated="true">
      <module name="pfs_spec_dnn" />
      <option name="INTERPRETER_OPTIONS" value="" />
      <option name="PARENT_ENVS" value="true" />
      <envs>
        <env name="PYSYN_CDBS" value="C:\Data\dobos\data\pysyn" />
        <env name="PFSSPEC_DATA_PATH" value="C:\Data\dobos\data" />
        <env name="PFSSPEC_TEST_PATH" value="C:\Data\dobos\temp\pfsspec_test" />
        <env name="PFSSPEC_SDSS_DATA_PATH" value="C:\Data\dobos\data\sdss" />
      </envs>
      <option name="SDK_HOME" value="C:\ProgramData\Anaconda3\envs\pfs_spec_dnn\python.exe" />
      <option name="WORKING_DIRECTORY" value="$PROJECT_DIR$/test" />
      <option name="IS_MODULE_SDK" value="true" />
      <option name="ADD_CONTENT_ROOTS" value="true" />
      <option name="ADD_SOURCE_ROOTS" value="true" />
      <option name="_new_keywords" value="&quot;&quot;" />
      <option name="_new_additionalArguments" value="&quot;&quot;" />
      <option name="_new_target" value="&quot;test_kuruczgrid.TestKuruczGrid.test_interpolate&quot;" />
      <option name="_new_targetType" value="&quot;PYTHON&quot;" />
      <method v="2" />
    </configuration>
    <configuration name="pytest for test_kuruczgrid.TestKuruczGrid.test_interpolate_model" type="tests" factoryName="py.test" temporary="true" nameIsGenerated="true">
      <module name="pfs_spec_dnn" />
      <option name="INTERPRETER_OPTIONS" value="" />
      <option name="PARENT_ENVS" value="true" />
      <envs>
        <env name="PYSYN_CDBS" value="C:\Data\dobos\data\pysyn" />
        <env name="PFSSPEC_DATA_PATH" value="C:\Data\dobos\data" />
        <env name="PFSSPEC_TEST_PATH" value="C:\Data\dobos\temp\pfsspec_test" />
        <env name="PFSSPEC_SDSS_DATA_PATH" value="C:\Data\dobos\data\sdss" />
      </envs>
      <option name="SDK_HOME" value="C:\ProgramData\Anaconda3\envs\pfs_spec_dnn\python.exe" />
      <option name="WORKING_DIRECTORY" value="$PROJECT_DIR$/test" />
      <option name="IS_MODULE_SDK" value="true" />
      <option name="ADD_CONTENT_ROOTS" value="true" />
      <option name="ADD_SOURCE_ROOTS" value="true" />
      <option name="_new_keywords" value="&quot;&quot;" />
      <option name="_new_additionalArguments" value="&quot;&quot;" />
      <option name="_new_target" value="&quot;test_kuruczgrid.TestKuruczGrid.test_interpolate_model&quot;" />
      <option name="_new_targetType" value="&quot;PYTHON&quot;" />
      <method v="2" />
    </configuration>
    <configuration name="pytest for test.ml.dnn.keras.test_cnnregressional.TestCnnRegressional.test_train" type="tests" factoryName="py.test" temporary="true" nameIsGenerated="true">
      <module name="pfs_spec_dnn" />
      <option name="INTERPRETER_OPTIONS" value="" />
      <option name="PARENT_ENVS" value="true" />
      <envs>
        <env name="PYSYN_CDBS" value="C:\Data\dobos\data\pysyn" />
        <env name="PFSSPEC_DATA_PATH" value="C:\Data\dobos\data" />
        <env name="PFSSPEC_TEST_PATH" value="C:\Data\dobos\temp\pfsspec_test" />
        <env name="PFSSPEC_SDSS_DATA_PATH" value="C:\Data\dobos\data\sdss" />
      </envs>
      <option name="SDK_HOME" value="C:\ProgramData\Anaconda3\envs\pfs_spec_dnn\python.exe" />
      <option name="WORKING_DIRECTORY" value="$PROJECT_DIR$/test" />
      <option name="IS_MODULE_SDK" value="true" />
      <option name="ADD_CONTENT_ROOTS" value="true" />
      <option name="ADD_SOURCE_ROOTS" value="true" />
      <option name="_new_keywords" value="&quot;&quot;" />
      <option name="_new_additionalArguments" value="&quot;&quot;" />
      <option name="_new_target" value="&quot;test.ml.dnn.keras.test_cnnregressional.TestCnnRegressional.test_train&quot;" />
      <option name="_new_targetType" value="&quot;PYTHON&quot;" />
      <method v="2" />
    </configuration>
<<<<<<< HEAD
    <configuration name="pytest for test.ml.dnn.keras.test_denseregressional.TestDensePyramid.test_train" type="tests" factoryName="py.test" temporary="true" nameIsGenerated="true">
=======
    <configuration name="pytest for test.ml.dnn.keras.test_denseregression.TestDensePyramid.test_train" type="tests" factoryName="py.test" temporary="true" nameIsGenerated="true">
>>>>>>> 0732f548
      <module name="pfs_spec_dnn" />
      <option name="INTERPRETER_OPTIONS" value="" />
      <option name="PARENT_ENVS" value="true" />
      <envs>
        <env name="PYSYN_CDBS" value="C:\Data\dobos\data\pysyn" />
        <env name="PFSSPEC_DATA_PATH" value="C:\Data\dobos\data" />
        <env name="PFSSPEC_TEST_PATH" value="C:\Data\dobos\temp\pfsspec_test" />
        <env name="PFSSPEC_SDSS_DATA_PATH" value="C:\Data\dobos\data\sdss" />
      </envs>
      <option name="SDK_HOME" value="C:\ProgramData\Anaconda3\envs\pfs_spec_dnn\python.exe" />
      <option name="WORKING_DIRECTORY" value="$PROJECT_DIR$/test" />
      <option name="IS_MODULE_SDK" value="true" />
      <option name="ADD_CONTENT_ROOTS" value="true" />
      <option name="ADD_SOURCE_ROOTS" value="true" />
      <option name="_new_keywords" value="&quot;&quot;" />
      <option name="_new_additionalArguments" value="&quot;&quot;" />
<<<<<<< HEAD
      <option name="_new_target" value="&quot;test.ml.dnn.keras.test_denseregressional.TestDensePyramid.test_train&quot;" />
=======
      <option name="_new_target" value="&quot;test.ml.dnn.keras.test_denseregression.TestDensePyramid.test_train&quot;" />
>>>>>>> 0732f548
      <option name="_new_targetType" value="&quot;PYTHON&quot;" />
      <method v="2" />
    </configuration>
    <list>
      <item itemvalue="Python tests.pytest for test.ml.dnn.keras.test_cnnregressional.TestCnnRegressional.test_train" />
<<<<<<< HEAD
      <item itemvalue="Python tests.pytest for test.ml.dnn.keras.test_denseregressional.TestDensePyramid.test_train" />
=======
      <item itemvalue="Python tests.pytest for test.ml.dnn.keras.test_denseregression.TestDensePyramid.test_train" />
>>>>>>> 0732f548
      <item itemvalue="Python tests.pytest for test_kuruczgrid.TestKuruczGrid" />
      <item itemvalue="Python tests.pytest for test_kuruczgrid.TestKuruczGrid.test_interpolate" />
      <item itemvalue="Python tests.pytest for test_kuruczgrid.TestKuruczGrid.test_interpolate_model" />
    </list>
    <recent_temporary>
      <list>
        <item itemvalue="Python tests.pytest for test_kuruczgrid.TestKuruczGrid.test_interpolate_model" />
        <item itemvalue="Python tests.pytest for test_kuruczgrid.TestKuruczGrid.test_interpolate" />
        <item itemvalue="Python tests.pytest for test_kuruczgrid.TestKuruczGrid" />
        <item itemvalue="Python tests.pytest for test.ml.dnn.keras.test_cnnregressional.TestCnnRegressional.test_train" />
<<<<<<< HEAD
        <item itemvalue="Python tests.pytest for test.ml.dnn.keras.test_denseregressional.TestDensePyramid.test_train" />
=======
        <item itemvalue="Python tests.pytest for test.ml.dnn.keras.test_denseregression.TestDensePyramid.test_train" />
>>>>>>> 0732f548
      </list>
    </recent_temporary>
  </component>
  <component name="SvnConfiguration">
    <configuration />
  </component>
  <component name="TaskManager">
    <task active="true" id="Default" summary="Default task">
      <changelist id="f482f008-ec87-4c7c-9c56-8c2c00a67fd2" name="Default Changelist" comment="" />
      <created>1560359182297</created>
      <option name="number" value="Default" />
      <option name="presentableId" value="Default" />
      <updated>1560359182297</updated>
    </task>
    <servers />
  </component>
  <component name="TestHistory">
    <history-entry file="pytest_for_test_densepyramid_TestDensePyramid_test_train - 2019.07.08 at 12h 44m 47s.xml">
      <configuration name="pytest for test_densepyramid.TestDensePyramid.test_train" configurationId="tests" />
    </history-entry>
    <history-entry file="pytest_for_test_densepyramid_TestDensePyramid_test_train - 2019.07.08 at 12h 45m 17s.xml">
      <configuration name="pytest for test_densepyramid.TestDensePyramid.test_train" configurationId="tests" />
    </history-entry>
    <history-entry file="pytest_for_test_densepyramid_TestDensePyramid_test_train - 2019.07.08 at 12h 46m 09s.xml">
      <configuration name="pytest for test_densepyramid.TestDensePyramid.test_train" configurationId="tests" />
    </history-entry>
    <history-entry file="pytest_for_test_cnnregression_TestCnnRegression_test_train - 2019.07.08 at 12h 47m 15s.xml">
      <configuration name="pytest for test_cnnregression.TestCnnRegression.test_train" configurationId="tests" />
    </history-entry>
    <history-entry file="pytest_for_test_kuruczgrid_TestKuruczGrid - 2019.07.08 at 18h 29m 55s.xml">
      <configuration name="pytest for test_kuruczgrid.TestKuruczGrid" configurationId="tests" />
    </history-entry>
    <history-entry file="pytest_for_test_kuruczgrid_TestKuruczGrid_test_interpolate - 2019.07.08 at 18h 30m 44s.xml">
      <configuration name="pytest for test_kuruczgrid.TestKuruczGrid.test_interpolate" configurationId="tests" />
    </history-entry>
    <history-entry file="pytest_for_test_kuruczgrid_TestKuruczGrid_test_interpolate - 2019.07.08 at 18h 31m 06s.xml">
      <configuration name="pytest for test_kuruczgrid.TestKuruczGrid.test_interpolate" configurationId="tests" />
    </history-entry>
    <history-entry file="pytest_for_test_kuruczgrid_TestKuruczGrid_test_interpolate - 2019.07.08 at 18h 31m 47s.xml">
      <configuration name="pytest for test_kuruczgrid.TestKuruczGrid.test_interpolate" configurationId="tests" />
    </history-entry>
    <history-entry file="pytest_for_test_kuruczgrid_TestKuruczGrid_test_interpolate_model - 2019.07.08 at 18h 36m 26s.xml">
      <configuration name="pytest for test_kuruczgrid.TestKuruczGrid.test_interpolate_model" configurationId="tests" />
    </history-entry>
    <history-entry file="pytest_for_test_kuruczgrid_TestKuruczGrid_test_interpolate_model - 2019.07.08 at 18h 36m 56s.xml">
      <configuration name="pytest for test_kuruczgrid.TestKuruczGrid.test_interpolate_model" configurationId="tests" />
    </history-entry>
  </component>
  <component name="ToolWindowManager">
    <frame x="-7" y="-7" width="2575" height="1415" extended-state="6" />
    <layout>
      <window_info active="true" content_ui="combo" id="Project" order="0" visible="true" weight="0.1445451" />
      <window_info id="Structure" order="1" side_tool="true" weight="0.25" />
      <window_info id="Favorites" order="2" side_tool="true" />
      <window_info anchor="bottom" id="Message" order="0" />
      <window_info anchor="bottom" id="Find" order="1" sideWeight="0.4950768" weight="0.23364486" />
      <window_info anchor="bottom" id="Run" order="2" sideWeight="0.4895628" visible="true" weight="0.32943925" />
      <window_info anchor="bottom" id="Debug" order="3" sideWeight="0.49468294" weight="0.38629285" />
      <window_info anchor="bottom" id="Cvs" order="4" weight="0.25" />
      <window_info anchor="bottom" id="Inspection" order="5" weight="0.4" />
      <window_info anchor="bottom" id="TODO" order="6" />
      <window_info anchor="bottom" id="Version Control" order="7" sideWeight="0.49940923" weight="0.32943925" />
      <window_info anchor="bottom" id="Terminal" order="8" sideWeight="0.4978338" weight="0.17133956" />
      <window_info anchor="bottom" id="Event Log" order="9" sideWeight="0.5104372" side_tool="true" visible="true" weight="0.32943925" />
      <window_info anchor="bottom" id="Python Console" order="10" sideWeight="0.49704608" weight="0.1970405" />
      <window_info anchor="right" id="Commander" internal_type="SLIDING" order="0" type="SLIDING" weight="0.4" />
      <window_info anchor="right" id="Ant Build" order="1" weight="0.25" />
      <window_info anchor="right" content_ui="combo" id="Hierarchy" order="2" weight="0.25" />
    </layout>
    <layout-to-restore>
      <window_info active="true" content_ui="combo" id="Project" order="0" visible="true" weight="0.15320992" />
      <window_info id="Structure" order="1" side_tool="true" weight="0.25" />
      <window_info id="Favorites" order="2" side_tool="true" />
      <window_info anchor="bottom" id="Message" order="0" />
      <window_info anchor="bottom" id="Find" order="1" />
      <window_info anchor="bottom" id="Run" order="2" weight="0.32943925" />
      <window_info anchor="bottom" id="Debug" order="3" weight="0.38638544" />
      <window_info anchor="bottom" id="Cvs" order="4" weight="0.25" />
      <window_info anchor="bottom" id="Inspection" order="5" weight="0.4" />
      <window_info anchor="bottom" id="TODO" order="6" />
      <window_info anchor="bottom" id="Version Control" order="7" />
      <window_info anchor="bottom" id="Terminal" order="8" visible="true" weight="0.30919003" />
      <window_info anchor="bottom" id="Event Log" order="9" side_tool="true" />
      <window_info anchor="bottom" id="Python Console" order="10" weight="0.1978193" />
      <window_info anchor="right" id="Commander" internal_type="SLIDING" order="0" type="SLIDING" weight="0.4" />
      <window_info anchor="right" id="Ant Build" order="1" weight="0.25" />
      <window_info anchor="right" content_ui="combo" id="Hierarchy" order="2" weight="0.25" />
    </layout-to-restore>
  </component>
  <component name="XDebuggerManager">
    <breakpoint-manager>
      <breakpoints>
        <line-breakpoint enabled="true" suspend="THREAD" type="python-line">
          <url>file://$PROJECT_DIR$/pfsspec/stellarmod/modelgriddatasetbuilder.py</url>
          <line>49</line>
          <option name="timeStamp" value="11" />
        </line-breakpoint>
      </breakpoints>
    </breakpoint-manager>
  </component>
  <component name="editorHistoryManager">
    <entry file="file://C:/ProgramData/Anaconda3/envs/pfs_spec_dnn/Lib/site-packages/keras/losses.py">
      <provider selected="true" editor-type-id="text-editor">
        <state relative-caret-position="229">
          <caret line="97" selection-start-line="97" selection-end-line="102" selection-end-column="25" />
        </state>
      </provider>
    </entry>
    <entry file="file://$PROJECT_DIR$/pfsspec/surveys/survey.py">
      <provider selected="true" editor-type-id="text-editor">
        <state relative-caret-position="420">
          <caret line="23" column="8" selection-start-line="23" selection-start-column="8" selection-end-line="23" selection-end-column="8" />
        </state>
      </provider>
    </entry>
    <entry file="file://$PROJECT_DIR$/pfsspec/pfsobject.py">
      <provider selected="true" editor-type-id="text-editor">
        <state relative-caret-position="126">
          <caret line="6" column="34" selection-start-line="6" selection-start-column="34" selection-end-line="6" selection-end-column="34" />
          <folding>
            <element signature="e#0#18#0" expanded="true" />
          </folding>
        </state>
      </provider>
    </entry>
    <entry file="file://C:/ProgramData/Anaconda3/envs/pfs_spec_dnn/Lib/contextlib.py">
      <provider selected="true" editor-type-id="text-editor">
        <state relative-caret-position="421">
          <caret line="124" selection-start-line="124" selection-end-line="124" />
        </state>
      </provider>
    </entry>
    <entry file="file://C:/ProgramData/Anaconda3/envs/pfs_spec_dnn/Lib/unittest/case.py">
      <provider selected="true" editor-type-id="text-editor">
        <state relative-caret-position="253">
          <caret line="614" selection-start-line="614" selection-end-line="614" />
        </state>
      </provider>
    </entry>
    <entry file="file://C:/ProgramData/Anaconda3/envs/pfs_spec_dnn/Lib/site-packages/pysynphot/spectrum.py">
      <provider selected="true" editor-type-id="text-editor">
        <state relative-caret-position="277">
          <caret line="1229" column="8" selection-start-line="1229" selection-start-column="8" selection-end-line="1229" selection-end-column="8" />
        </state>
      </provider>
    </entry>
    <entry file="file://$PROJECT_DIR$/pfsspec/surveys/surveyspectrumreader.py">
      <provider selected="true" editor-type-id="text-editor">
        <state relative-caret-position="168">
          <caret line="8" column="52" selection-start-line="8" selection-start-column="52" selection-end-line="8" selection-end-column="52" />
          <folding>
            <element signature="e#0#10#0" expanded="true" />
          </folding>
        </state>
      </provider>
    </entry>
    <entry file="file://$PROJECT_DIR$/pfsspec/constants.py">
      <provider selected="true" editor-type-id="text-editor">
        <state relative-caret-position="525">
          <caret line="25" column="9" selection-start-line="25" selection-start-column="9" selection-end-line="25" selection-end-column="9" />
        </state>
      </provider>
    </entry>
    <entry file="file://$PROJECT_DIR$/pfsspec/surveys/sdssspectrum.py">
      <provider selected="true" editor-type-id="text-editor">
        <state relative-caret-position="168">
          <caret line="8" selection-start-line="8" selection-end-line="8" />
          <folding>
            <element signature="e#0#27#0" expanded="true" />
          </folding>
        </state>
      </provider>
    </entry>
    <entry file="file://C:/ProgramData/Anaconda3/envs/pfs_spec_dnn/Lib/site-packages/pysynphot/observation.py">
      <provider selected="true" editor-type-id="text-editor">
        <state relative-caret-position="319">
          <caret line="215" column="19" selection-start-line="215" selection-start-column="13" selection-end-line="215" selection-end-column="19" />
        </state>
      </provider>
    </entry>
    <entry file="file://$PROJECT_DIR$/pfsspec/surveys/sdssspectrumreader.py">
      <provider selected="true" editor-type-id="text-editor">
        <state relative-caret-position="315">
          <caret line="57" column="15" selection-start-line="57" selection-start-column="15" selection-end-line="57" selection-end-column="15" />
          <folding>
            <element signature="e#0#9#0" expanded="true" />
          </folding>
        </state>
      </provider>
    </entry>
    <entry file="file://$PROJECT_DIR$/test/test_spectrum.py">
      <provider selected="true" editor-type-id="text-editor">
        <state relative-caret-position="642">
          <caret line="66" column="42" selection-start-line="66" selection-start-column="42" selection-end-line="66" selection-end-column="42" />
          <folding>
            <element signature="e#0#34#0" expanded="true" />
          </folding>
        </state>
      </provider>
    </entry>
    <entry file="file://$PROJECT_DIR$/pfsspec/parallel.py">
      <provider selected="true" editor-type-id="text-editor">
        <state relative-caret-position="770">
          <caret line="61" column="29" selection-start-line="61" selection-start-column="29" selection-end-line="61" selection-end-column="29" />
          <folding>
            <element signature="e#789#811#0" expanded="true" />
          </folding>
        </state>
      </provider>
    </entry>
    <entry file="file://$PROJECT_DIR$/test/surveys/test_sdssspectrumreader.py">
      <provider selected="true" editor-type-id="text-editor">
        <state>
          <caret selection-end-line="16" selection-end-column="90" />
          <folding>
            <element signature="e#0#35#0" expanded="true" />
          </folding>
        </state>
      </provider>
    </entry>
    <entry file="file://$PROJECT_DIR$/test/data/__init__.py">
      <provider selected="true" editor-type-id="text-editor" />
    </entry>
    <entry file="file://$PROJECT_DIR$/test/test_base.py">
      <provider selected="true" editor-type-id="text-editor">
        <state relative-caret-position="84">
          <caret line="4" column="38" selection-start-line="4" selection-start-column="38" selection-end-line="4" selection-end-column="38" />
        </state>
      </provider>
    </entry>
    <entry file="file://$PROJECT_DIR$/test/data/test_dataset.py">
      <provider selected="true" editor-type-id="text-editor">
        <state relative-caret-position="42">
          <caret line="2" lean-forward="true" selection-start-line="2" selection-end-line="2" />
        </state>
      </provider>
    </entry>
    <entry file="file://$PROJECT_DIR$/scripts/export_sdss.py">
      <provider selected="true" editor-type-id="text-editor">
        <state relative-caret-position="453">
          <caret line="65" column="54" lean-forward="true" selection-start-line="65" selection-start-column="54" selection-end-line="65" selection-end-column="54" />
          <folding>
            <element signature="e#23#32#0" expanded="true" />
          </folding>
        </state>
      </provider>
    </entry>
    <entry file="file://$PROJECT_DIR$/pfsspec/stellarmod/kuruczspectrumreader.py">
      <provider selected="true" editor-type-id="text-editor">
        <state relative-caret-position="525">
          <caret line="127" column="34" lean-forward="true" selection-start-line="127" selection-start-column="34" selection-end-line="127" selection-end-column="34" />
          <folding>
            <element signature="e#0#9#0" expanded="true" />
          </folding>
        </state>
      </provider>
    </entry>
    <entry file="file://$PROJECT_DIR$/pfsspec/stellarmod/kuruczspectrum.py">
      <provider selected="true" editor-type-id="text-editor">
        <state relative-caret-position="84">
          <caret line="4" column="46" lean-forward="true" selection-start-line="4" selection-start-column="46" selection-end-line="4" selection-end-column="46" />
        </state>
      </provider>
    </entry>
    <entry file="file://$PROJECT_DIR$/pfsspec/pipelines/basicpipeline.py">
      <provider selected="true" editor-type-id="text-editor" />
    </entry>
    <entry file="file://$PROJECT_DIR$/pfsspec/stellarmod/modelspectrum.py">
      <provider selected="true" editor-type-id="text-editor">
        <state relative-caret-position="273">
          <caret line="13" column="25" lean-forward="true" selection-start-line="13" selection-start-column="25" selection-end-line="13" selection-end-column="25" />
        </state>
      </provider>
    </entry>
    <entry file="file://$PROJECT_DIR$/pfsspec/spectrum.py">
      <provider selected="true" editor-type-id="text-editor">
        <state relative-caret-position="2373">
          <caret line="121" column="34" lean-forward="true" selection-start-line="121" selection-start-column="34" selection-end-line="121" selection-end-column="34" />
        </state>
      </provider>
    </entry>
    <entry file="file://$PROJECT_DIR$/pfsspec/pipelines/pipeline.py">
      <provider selected="true" editor-type-id="text-editor">
        <state relative-caret-position="315">
          <caret line="15" column="30" lean-forward="true" selection-start-line="15" selection-start-column="30" selection-end-line="15" selection-end-column="30" />
        </state>
      </provider>
    </entry>
    <entry file="file://$PROJECT_DIR$/pfsspec/pipelines/kuruczbasicpipeline.py">
      <provider selected="true" editor-type-id="text-editor">
        <state relative-caret-position="420">
          <caret line="20" selection-start-line="20" selection-end-line="20" />
          <folding>
            <element signature="e#0#18#0" expanded="true" />
          </folding>
        </state>
      </provider>
    </entry>
    <entry file="file://$PROJECT_DIR$/pfsspec/pipelines/sdssbasicpipeline.py">
      <provider selected="true" editor-type-id="text-editor">
        <state relative-caret-position="546">
          <caret line="26" lean-forward="true" selection-start-line="26" selection-end-line="26" />
          <folding>
            <element signature="e#0#18#0" expanded="true" />
          </folding>
        </state>
      </provider>
    </entry>
    <entry file="file://$PROJECT_DIR$/pfsspec/ml/dnn/keras/cnngenerative.py">
      <provider selected="true" editor-type-id="text-editor" />
    </entry>
    <entry file="file://C:/ProgramData/Anaconda3/envs/pfs_spec_dnn/Lib/site-packages/keras/utils/data_utils.py">
      <provider selected="true" editor-type-id="text-editor">
        <state relative-caret-position="-816">
          <caret line="301" column="6" selection-start-line="301" selection-start-column="6" selection-end-line="301" selection-end-column="6" />
        </state>
      </provider>
    </entry>
    <entry file="file://$PROJECT_DIR$/pfsspec/util.py">
      <provider selected="true" editor-type-id="text-editor">
        <state relative-caret-position="1323">
          <caret line="63" column="30" selection-start-line="63" selection-start-column="30" selection-end-line="63" selection-end-column="30" />
          <folding>
            <element signature="e#0#9#0" expanded="true" />
          </folding>
        </state>
      </provider>
    </entry>
    <entry file="file://$PROJECT_DIR$/scripts/export_kurucz.py">
      <provider selected="true" editor-type-id="text-editor">
        <state relative-caret-position="336">
          <caret line="16" column="25" lean-forward="true" selection-start-line="16" selection-start-column="25" selection-end-line="16" selection-end-column="25" />
          <folding>
            <element signature="e#10#25#0" expanded="true" />
          </folding>
        </state>
      </provider>
    </entry>
    <entry file="file://$PROJECT_DIR$/scripts/convert_kurucz.py">
      <provider selected="true" editor-type-id="text-editor">
        <state relative-caret-position="347">
          <caret line="28" column="31" lean-forward="true" selection-start-line="28" selection-start-column="31" selection-end-line="28" selection-end-column="31" />
          <folding>
            <element signature="e#10#19#0" expanded="true" />
          </folding>
        </state>
      </provider>
    </entry>
    <entry file="file://$PROJECT_DIR$/pfsspec/surveys/sdssdatasetbuilder.py">
      <provider selected="true" editor-type-id="text-editor">
        <state relative-caret-position="273">
          <caret line="13" column="29" lean-forward="true" selection-start-line="13" selection-start-column="29" selection-end-line="13" selection-end-column="29" />
        </state>
      </provider>
    </entry>
    <entry file="file://$PROJECT_DIR$/pfsspec/data/datasetbuilder.py">
      <provider selected="true" editor-type-id="text-editor">
        <state relative-caret-position="273">
          <caret line="13" column="30" lean-forward="true" selection-start-line="13" selection-start-column="30" selection-end-line="13" selection-end-column="30" />
          <folding>
            <element signature="e#0#10#0" expanded="true" />
          </folding>
        </state>
      </provider>
    </entry>
    <entry file="file://$PROJECT_DIR$/scripts/convert_sdss.py">
      <provider selected="true" editor-type-id="text-editor">
        <state relative-caret-position="882">
          <caret line="42" column="29" lean-forward="true" selection-start-line="42" selection-start-column="29" selection-end-line="42" selection-end-column="29" />
          <folding>
            <element signature="e#10#19#0" expanded="true" />
          </folding>
        </state>
      </provider>
    </entry>
    <entry file="file://$PROJECT_DIR$/pfsspec/surveys/sdssaugmenter.py">
      <provider selected="true" editor-type-id="text-editor">
        <state relative-caret-position="273">
          <caret line="13" column="94" lean-forward="true" selection-start-line="13" selection-start-column="94" selection-end-line="13" selection-end-column="94" />
          <folding>
            <element signature="e#0#18#0" expanded="true" />
          </folding>
        </state>
      </provider>
    </entry>
    <entry file="file://$PROJECT_DIR$/scripts/train_sdss.py">
      <provider selected="true" editor-type-id="text-editor">
        <state relative-caret-position="-243">
          <caret line="47" column="30" lean-forward="true" selection-start-line="47" selection-start-column="30" selection-end-line="47" selection-end-column="30" />
          <folding>
            <element signature="e#23#32#0" expanded="true" />
          </folding>
        </state>
      </provider>
    </entry>
    <entry file="file://$PROJECT_DIR$/pfsspec/stellarmod/kuruczgrid.py">
      <provider selected="true" editor-type-id="text-editor">
        <state relative-caret-position="326">
          <caret line="20" column="31" lean-forward="true" selection-start-line="20" selection-start-column="31" selection-end-line="20" selection-end-column="31" />
          <folding>
            <element signature="e#0#18#0" expanded="true" />
          </folding>
        </state>
      </provider>
    </entry>
    <entry file="file://$PROJECT_DIR$/pfsspec/data/dataset.py">
      <provider selected="true" editor-type-id="text-editor">
        <state relative-caret-position="378">
          <caret line="18" column="46" lean-forward="true" selection-start-line="18" selection-start-column="46" selection-end-line="18" selection-end-column="46" />
          <folding>
            <element signature="e#0#14#0" expanded="true" />
          </folding>
        </state>
      </provider>
    </entry>
    <entry file="file://$PROJECT_DIR$/pfsspec/stellarmod/modelgriddatasetbuilder.py">
      <provider selected="true" editor-type-id="text-editor">
        <state relative-caret-position="492">
          <caret line="26" column="29" lean-forward="true" selection-start-line="26" selection-start-column="29" selection-end-line="26" selection-end-column="29" />
          <folding>
            <element signature="e#0#18#0" expanded="true" />
          </folding>
        </state>
      </provider>
    </entry>
    <entry file="file://$PROJECT_DIR$/pfsspec/stellarmod/modelgrid.py">
      <provider selected="true" editor-type-id="text-editor">
        <state relative-caret-position="54">
          <caret line="68" column="26" selection-start-line="68" selection-start-column="8" selection-end-line="68" selection-end-column="26" />
          <folding>
            <element signature="e#0#18#0" expanded="true" />
          </folding>
        </state>
      </provider>
    </entry>
    <entry file="file://$PROJECT_DIR$/test/stellarmod/test_kuruczgrid.py">
      <provider selected="true" editor-type-id="text-editor">
        <state relative-caret-position="201">
          <caret line="12" column="23" lean-forward="true" selection-start-line="12" selection-start-column="23" selection-end-line="12" selection-end-column="23" />
          <folding>
            <element signature="e#0#35#0" expanded="true" />
          </folding>
        </state>
      </provider>
    </entry>
    <entry file="file://$PROJECT_DIR$/pfsspec/stellarmod/kuruczgenerativeaugmenter.py">
      <provider selected="true" editor-type-id="text-editor">
        <state relative-caret-position="84">
          <caret line="4" column="39" selection-start-line="4" selection-start-column="39" selection-end-line="4" selection-end-column="39" />
          <folding>
            <element signature="e#0#18#0" expanded="true" />
          </folding>
        </state>
      </provider>
    </entry>
    <entry file="file://$PROJECT_DIR$/pfsspec/ml/dnn/keras/kerasdatagenerator.py">
      <provider selected="true" editor-type-id="text-editor">
        <state relative-caret-position="441">
          <caret line="27" column="43" lean-forward="true" selection-start-line="27" selection-start-column="43" selection-end-line="27" selection-end-column="43" />
          <folding>
            <element signature="e#0#18#0" expanded="true" />
          </folding>
        </state>
      </provider>
    </entry>
    <entry file="file://$PROJECT_DIR$/pfsspec/ml/dnn/keras/densegenerative.py">
      <provider selected="true" editor-type-id="text-editor">
        <state relative-caret-position="105">
          <caret line="5" column="25" lean-forward="true" selection-start-line="5" selection-start-column="25" selection-end-line="5" selection-end-column="25" />
          <folding>
            <element signature="e#0#25#0" expanded="true" />
          </folding>
        </state>
      </provider>
    </entry>
    <entry file="file://$PROJECT_DIR$/pfsspec/ml/dnn/keras/kerasdnnmodel.py">
      <provider selected="true" editor-type-id="text-editor">
        <state relative-caret-position="-168">
          <caret line="25" column="39" selection-start-line="25" selection-start-column="21" selection-end-line="25" selection-end-column="39" />
          <folding>
            <element signature="e#0#9#0" expanded="true" />
          </folding>
        </state>
      </provider>
    </entry>
    <entry file="file://$PROJECT_DIR$/scripts/train_kurucz_gen.py">
      <provider selected="true" editor-type-id="text-editor">
        <state relative-caret-position="1491">
          <caret line="71" column="52" selection-start-line="71" selection-start-column="52" selection-end-line="71" selection-end-column="52" />
          <folding>
            <element signature="e#23#32#0" expanded="true" />
          </folding>
        </state>
      </provider>
    </entry>
    <entry file="file://$PROJECT_DIR$/pfsspec/ml/dnn/keras/losses.py">
      <provider selected="true" editor-type-id="text-editor">
        <state relative-caret-position="42">
          <caret line="2" column="22" selection-start-line="2" selection-start-column="4" selection-end-line="2" selection-end-column="22" />
        </state>
      </provider>
    </entry>
<<<<<<< HEAD
    <entry file="file://$PROJECT_DIR$/pfsspec/ml/dnn/keras/denseregressional.py">
      <provider selected="true" editor-type-id="text-editor">
        <state relative-caret-position="273">
          <caret line="13" column="20" selection-start-line="13" selection-start-column="20" selection-end-line="13" selection-end-column="20" />
          <folding>
            <element signature="e#0#25#0" expanded="true" />
=======
    <entry file="file://$PROJECT_DIR$/test/ml/dnn/keras/test_denseregression.py">
      <provider selected="true" editor-type-id="text-editor">
        <state relative-caret-position="609">
          <caret line="29" lean-forward="true" selection-start-line="29" selection-end-line="29" />
          <folding>
            <element signature="e#0#9#0" expanded="true" />
>>>>>>> 0732f548
          </folding>
        </state>
      </provider>
    </entry>
<<<<<<< HEAD
    <entry file="file://$PROJECT_DIR$/pfsspec/ml/dnn/keras/cnnregressional.py">
      <provider selected="true" editor-type-id="text-editor">
        <state relative-caret-position="42">
          <caret line="9" column="13" selection-start-line="9" selection-start-column="13" selection-end-line="9" selection-end-column="13" />
=======
    <entry file="file://$PROJECT_DIR$/pfsspec/ml/dnn/keras/denseregressional.py">
      <provider selected="true" editor-type-id="text-editor">
        <state relative-caret-position="273">
          <caret line="13" column="20" selection-start-line="13" selection-start-column="20" selection-end-line="13" selection-end-column="20" />
>>>>>>> 0732f548
          <folding>
            <element signature="e#0#25#0" expanded="true" />
          </folding>
        </state>
      </provider>
    </entry>
<<<<<<< HEAD
    <entry file="file://$PROJECT_DIR$/test/ml/dnn/keras/test_denseregressional.py">
      <provider selected="true" editor-type-id="text-editor">
        <state relative-caret-position="168">
          <caret line="8" column="27" selection-start-line="8" selection-start-column="27" selection-end-line="8" selection-end-column="27" />
          <folding>
            <element signature="e#0#9#0" expanded="true" />
=======
    <entry file="file://$PROJECT_DIR$/pfsspec/ml/dnn/keras/cnnregressional.py">
      <provider selected="true" editor-type-id="text-editor">
        <state relative-caret-position="42">
          <caret line="9" column="13" selection-start-line="9" selection-start-column="13" selection-end-line="9" selection-end-column="13" />
          <folding>
            <element signature="e#0#25#0" expanded="true" />
>>>>>>> 0732f548
          </folding>
        </state>
      </provider>
    </entry>
    <entry file="file://$PROJECT_DIR$/test/ml/dnn/keras/test_cnnregressional.py">
      <provider selected="true" editor-type-id="text-editor">
<<<<<<< HEAD
        <state relative-caret-position="168">
          <caret line="8" column="25" lean-forward="true" selection-start-line="8" selection-start-column="25" selection-end-line="8" selection-end-column="25" />
=======
        <state relative-caret-position="462">
          <caret line="22" column="50" lean-forward="true" selection-start-line="22" selection-start-column="50" selection-end-line="22" selection-end-column="50" />
>>>>>>> 0732f548
          <folding>
            <element signature="e#0#9#0" expanded="true" />
          </folding>
        </state>
      </provider>
    </entry>
  </component>
</project><|MERGE_RESOLUTION|>--- conflicted
+++ resolved
@@ -2,18 +2,19 @@
 <project version="4">
   <component name="ChangeListManager">
     <list default="true" id="f482f008-ec87-4c7c-9c56-8c2c00a67fd2" name="Default Changelist" comment="">
-      <change afterPath="$PROJECT_DIR$/pfsspec/ml/dnn/keras/losses.py" afterDir="false" />
+      <change afterPath="$PROJECT_DIR$/pfsspec/ml/dnn/keras/activations.py" afterDir="false" />
+      <change afterPath="$PROJECT_DIR$/test/ml/dnn/keras/test_densegenerative.py" afterDir="false" />
       <change beforePath="$PROJECT_DIR$/.idea/workspace.xml" beforeDir="false" afterPath="$PROJECT_DIR$/.idea/workspace.xml" afterDir="false" />
-      <change beforePath="$PROJECT_DIR$/pfsspec/ml/dnn/keras/cnnregression.py" beforeDir="false" afterPath="$PROJECT_DIR$/pfsspec/ml/dnn/keras/cnnregressional.py" afterDir="false" />
+      <change beforePath="$PROJECT_DIR$/pfsspec/ml/dnn/keras/cnngenerative.py" beforeDir="false" afterPath="$PROJECT_DIR$/pfsspec/ml/dnn/keras/cnngenerative.py" afterDir="false" />
+      <change beforePath="$PROJECT_DIR$/pfsspec/ml/dnn/keras/cnnregressional.py" beforeDir="false" afterPath="$PROJECT_DIR$/pfsspec/ml/dnn/keras/cnnregressional.py" afterDir="false" />
       <change beforePath="$PROJECT_DIR$/pfsspec/ml/dnn/keras/densegenerative.py" beforeDir="false" afterPath="$PROJECT_DIR$/pfsspec/ml/dnn/keras/densegenerative.py" afterDir="false" />
-      <change beforePath="$PROJECT_DIR$/pfsspec/ml/dnn/keras/denseregression.py" beforeDir="false" afterPath="$PROJECT_DIR$/pfsspec/ml/dnn/keras/denseregressional.py" afterDir="false" />
-      <change beforePath="$PROJECT_DIR$/scripts/train_sdss.py" beforeDir="false" afterPath="$PROJECT_DIR$/scripts/train_sdss.py" afterDir="false" />
-<<<<<<< HEAD
-      <change beforePath="$PROJECT_DIR$/test/ml/dnn/keras/test_denseregression.py" beforeDir="false" afterPath="$PROJECT_DIR$/test/ml/dnn/keras/test_denseregressional.py" afterDir="false" />
-=======
-      <change beforePath="$PROJECT_DIR$/test/ml/dnn/keras/test_cnnregression.py" beforeDir="false" afterPath="$PROJECT_DIR$/test/ml/dnn/keras/test_cnnregressional.py" afterDir="false" />
-      <change beforePath="$PROJECT_DIR$/test/ml/dnn/keras/test_densepyramid.py" beforeDir="false" afterPath="$PROJECT_DIR$/test/ml/dnn/keras/test_denseregression.py" afterDir="false" />
->>>>>>> 0732f548
+      <change beforePath="$PROJECT_DIR$/pfsspec/ml/dnn/keras/kerasdnnmodel.py" beforeDir="false" afterPath="$PROJECT_DIR$/pfsspec/ml/dnn/keras/kerasdnnmodel.py" afterDir="false" />
+      <change beforePath="$PROJECT_DIR$/pfsspec/ml/dnn/keras/losses.py" beforeDir="false" afterPath="$PROJECT_DIR$/pfsspec/ml/dnn/keras/losses.py" afterDir="false" />
+      <change beforePath="$PROJECT_DIR$/pfsspec/pipelines/kuruczbasicpipeline.py" beforeDir="false" afterPath="$PROJECT_DIR$/pfsspec/pipelines/kuruczbasicpipeline.py" afterDir="false" />
+      <change beforePath="$PROJECT_DIR$/pfsspec/spectrum.py" beforeDir="false" afterPath="$PROJECT_DIR$/pfsspec/spectrum.py" afterDir="false" />
+      <change beforePath="$PROJECT_DIR$/pfsspec/stellarmod/kuruczgenerativeaugmenter.py" beforeDir="false" afterPath="$PROJECT_DIR$/pfsspec/stellarmod/kuruczgenerativeaugmenter.py" afterDir="false" />
+      <change beforePath="$PROJECT_DIR$/scripts/train_kurucz_gen.py" beforeDir="false" afterPath="$PROJECT_DIR$/scripts/train_kurucz_gen.py" afterDir="false" />
+      <change beforePath="$PROJECT_DIR$/test/ml/dnn/keras/test_denseregressional.py" beforeDir="false" afterPath="$PROJECT_DIR$/test/ml/dnn/keras/test_denseregressional.py" afterDir="false" />
     </list>
     <option name="EXCLUDED_CONVERTED_TO_IGNORED" value="true" />
     <option name="SHOW_DIALOG" value="false" />
@@ -22,36 +23,7 @@
     <option name="LAST_RESOLUTION" value="IGNORE" />
   </component>
   <component name="FileEditorManager">
-<<<<<<< HEAD
-    <leaf>
-      <file pinned="false" current-in-tab="false">
-        <entry file="file://$PROJECT_DIR$/test/ml/dnn/keras/test_denseregressional.py">
-          <provider selected="true" editor-type-id="text-editor">
-            <state relative-caret-position="168">
-              <caret line="8" column="27" selection-start-line="8" selection-start-column="27" selection-end-line="8" selection-end-column="27" />
-              <folding>
-                <element signature="e#0#9#0" expanded="true" />
-              </folding>
-            </state>
-          </provider>
-        </entry>
-      </file>
-      <file pinned="false" current-in-tab="true">
-        <entry file="file://$PROJECT_DIR$/test/ml/dnn/keras/test_cnnregressional.py">
-          <provider selected="true" editor-type-id="text-editor">
-            <state relative-caret-position="168">
-              <caret line="8" column="25" lean-forward="true" selection-start-line="8" selection-start-column="25" selection-end-line="8" selection-end-column="25" />
-              <folding>
-                <element signature="e#0#9#0" expanded="true" />
-              </folding>
-            </state>
-          </provider>
-        </entry>
-      </file>
-    </leaf>
-=======
     <leaf />
->>>>>>> 0732f548
   </component>
   <component name="FileTemplateManagerImpl">
     <option name="RECENT_TEMPLATES">
@@ -78,17 +50,9 @@
   <component name="IdeDocumentHistory">
     <option name="CHANGED_PATHS">
       <list>
-<<<<<<< HEAD
-=======
-        <option value="$PROJECT_DIR$/scripts/run_dnn.py" />
->>>>>>> 0732f548
-        <option value="$PROJECT_DIR$/scripts/export_sdss.py" />
-        <option value="$PROJECT_DIR$/pfsspec/constants.py" />
-        <option value="$PROJECT_DIR$/pfsspec/surveys/sdssspectrum.py" />
         <option value="$PROJECT_DIR$/pfsspec/surveys/sdssspectrumreader.py" />
         <option value="$PROJECT_DIR$/test/test_spectrum.py" />
         <option value="$PROJECT_DIR$/pfsspec/parallel.py" />
-        <option value="$PROJECT_DIR$/pfsspec/spectrum.py" />
         <option value="$PROJECT_DIR$/pfsspec/util.py" />
         <option value="$PROJECT_DIR$/test/io/__init__.py" />
         <option value="$PROJECT_DIR$/test/test_base.py" />
@@ -103,7 +67,6 @@
         <option value="$PROJECT_DIR$/pfsspec/stellarmod/kuruczdatasetbuilder.py" />
         <option value="$PROJECT_DIR$/pfsspec/io/datasetbuilder.py" />
         <option value="$PROJECT_DIR$/pfsspec/pipelines/pipeline.py" />
-        <option value="$PROJECT_DIR$/pfsspec/pipelines/kuruczbasicpipeline.py" />
         <option value="$PROJECT_DIR$/pfsspec/ml/dnn/keras/cnn_generative.py" />
         <option value="$PROJECT_DIR$/pfsspec/ml/dnn/keras/DenseGenerative.py" />
         <option value="$PROJECT_DIR$/test/ml/dnn/keras/test_cnnpyramid.py" />
@@ -118,24 +81,26 @@
         <option value="$PROJECT_DIR$/pfsspec/ml/dnn/keras/cnnregression.py" />
         <option value="$PROJECT_DIR$/pfsspec/ml/dnn/keras/denseregression.py" />
         <option value="$PROJECT_DIR$/pfsspec/ml/dnn/keras/kerasdatagenerator.py" />
-        <option value="$PROJECT_DIR$/pfsspec/ml/dnn/keras/kerasdnnmodel.py" />
         <option value="$PROJECT_DIR$/pfsspec/surveys/sdssaugmenter.py" />
         <option value="$PROJECT_DIR$/scripts/train_sdss.py" />
         <option value="$PROJECT_DIR$/pfsspec/data/dataset.py" />
-        <option value="$PROJECT_DIR$/pfsspec/stellarmod/kuruczgenerativeaugmenter.py" />
-        <option value="$PROJECT_DIR$/scripts/train_kurucz_gen.py" />
         <option value="$PROJECT_DIR$/pfsspec/stellarmod/modelgriddatasetbuilder.py" />
         <option value="$PROJECT_DIR$/pfsspec/stellarmod/modelgrid.py" />
         <option value="$PROJECT_DIR$/test/stellarmod/test_kuruczgrid.py" />
-        <option value="$PROJECT_DIR$/pfsspec/ml/dnn/keras/densegenerative.py" />
-        <option value="$PROJECT_DIR$/pfsspec/ml/dnn/keras/losses.py" />
-        <option value="$PROJECT_DIR$/pfsspec/ml/dnn/keras/cnnregressional.py" />
         <option value="$PROJECT_DIR$/pfsspec/ml/dnn/keras/denseregressional.py" />
         <option value="$PROJECT_DIR$/test/ml/dnn/keras/test_cnnregressional.py" />
-<<<<<<< HEAD
         <option value="$PROJECT_DIR$/test/ml/dnn/keras/test_denseregressional.py" />
-=======
->>>>>>> 0732f548
+        <option value="$PROJECT_DIR$/pfsspec/ml/dnn/keras/losses.py" />
+        <option value="$PROJECT_DIR$/test/ml/dnn/keras/test_densegenerative.py" />
+        <option value="$PROJECT_DIR$/pfsspec/ml/dnn/keras/activations.py" />
+        <option value="$PROJECT_DIR$/pfsspec/stellarmod/kuruczgenerativeaugmenter.py" />
+        <option value="$PROJECT_DIR$/pfsspec/ml/dnn/keras/densegenerative.py" />
+        <option value="$PROJECT_DIR$/pfsspec/spectrum.py" />
+        <option value="$PROJECT_DIR$/pfsspec/pipelines/kuruczbasicpipeline.py" />
+        <option value="$PROJECT_DIR$/pfsspec/ml/dnn/keras/cnnregressional.py" />
+        <option value="$PROJECT_DIR$/scripts/train_kurucz_gen.py" />
+        <option value="$PROJECT_DIR$/pfsspec/ml/dnn/keras/kerasdnnmodel.py" />
+        <option value="$PROJECT_DIR$/pfsspec/ml/dnn/keras/cnngenerative.py" />
       </list>
     </option>
   </component>
@@ -151,6 +116,7 @@
       <foldersAlwaysOnTop value="true" />
     </navigator>
     <panes>
+      <pane id="Scope" />
       <pane id="ProjectPane">
         <subPane>
           <expand>
@@ -194,6 +160,12 @@
               <item name="pfs_spec_dnn" type="b2602c69:ProjectViewProjectNode" />
               <item name="pfs_spec_dnn" type="462c0819:PsiDirectoryNode" />
               <item name="pfsspec" type="462c0819:PsiDirectoryNode" />
+              <item name="pipelines" type="462c0819:PsiDirectoryNode" />
+            </path>
+            <path>
+              <item name="pfs_spec_dnn" type="b2602c69:ProjectViewProjectNode" />
+              <item name="pfs_spec_dnn" type="462c0819:PsiDirectoryNode" />
+              <item name="pfsspec" type="462c0819:PsiDirectoryNode" />
               <item name="stellarmod" type="462c0819:PsiDirectoryNode" />
             </path>
             <path>
@@ -249,7 +221,6 @@
           <select />
         </subPane>
       </pane>
-      <pane id="Scope" />
     </panes>
   </component>
   <component name="PropertiesComponent">
@@ -281,7 +252,7 @@
       </list>
     </option>
   </component>
-  <component name="RunManager" selected="Python tests.pytest for test_kuruczgrid.TestKuruczGrid.test_interpolate_model">
+  <component name="RunManager" selected="Python tests.pytest for test_densegenerative.TestDenseGenerative.test_train">
     <configuration default="true" type="tests" factoryName="py.test">
       <module name="pfs_spec_dnn" />
       <option name="INTERPRETER_OPTIONS" value="" />
@@ -301,6 +272,48 @@
       <option name="_new_additionalArguments" value="&quot;&quot;" />
       <option name="_new_target" value="&quot;&quot;" />
       <option name="_new_targetType" value="&quot;PATH&quot;" />
+      <method v="2" />
+    </configuration>
+    <configuration name="pytest for test_densegenerative.TestDenseGenerative.test_train" type="tests" factoryName="py.test" temporary="true" nameIsGenerated="true">
+      <module name="pfs_spec_dnn" />
+      <option name="INTERPRETER_OPTIONS" value="" />
+      <option name="PARENT_ENVS" value="true" />
+      <envs>
+        <env name="PYSYN_CDBS" value="C:\Data\dobos\data\pysyn" />
+        <env name="PFSSPEC_DATA_PATH" value="C:\Data\dobos\data" />
+        <env name="PFSSPEC_TEST_PATH" value="C:\Data\dobos\temp\pfsspec_test" />
+        <env name="PFSSPEC_SDSS_DATA_PATH" value="C:\Data\dobos\data\sdss" />
+      </envs>
+      <option name="SDK_HOME" value="C:\ProgramData\Anaconda3\envs\pfs_spec_dnn\python.exe" />
+      <option name="WORKING_DIRECTORY" value="$PROJECT_DIR$/test" />
+      <option name="IS_MODULE_SDK" value="true" />
+      <option name="ADD_CONTENT_ROOTS" value="true" />
+      <option name="ADD_SOURCE_ROOTS" value="true" />
+      <option name="_new_keywords" value="&quot;&quot;" />
+      <option name="_new_additionalArguments" value="&quot;&quot;" />
+      <option name="_new_target" value="&quot;test_densegenerative.TestDenseGenerative.test_train&quot;" />
+      <option name="_new_targetType" value="&quot;PYTHON&quot;" />
+      <method v="2" />
+    </configuration>
+    <configuration name="pytest for test_denseregressional.TestDenseRegressional.test_train" type="tests" factoryName="py.test" temporary="true" nameIsGenerated="true">
+      <module name="pfs_spec_dnn" />
+      <option name="INTERPRETER_OPTIONS" value="" />
+      <option name="PARENT_ENVS" value="true" />
+      <envs>
+        <env name="PYSYN_CDBS" value="C:\Data\dobos\data\pysyn" />
+        <env name="PFSSPEC_DATA_PATH" value="C:\Data\dobos\data" />
+        <env name="PFSSPEC_TEST_PATH" value="C:\Data\dobos\temp\pfsspec_test" />
+        <env name="PFSSPEC_SDSS_DATA_PATH" value="C:\Data\dobos\data\sdss" />
+      </envs>
+      <option name="SDK_HOME" value="C:\ProgramData\Anaconda3\envs\pfs_spec_dnn\python.exe" />
+      <option name="WORKING_DIRECTORY" value="$PROJECT_DIR$/test" />
+      <option name="IS_MODULE_SDK" value="true" />
+      <option name="ADD_CONTENT_ROOTS" value="true" />
+      <option name="ADD_SOURCE_ROOTS" value="true" />
+      <option name="_new_keywords" value="&quot;&quot;" />
+      <option name="_new_additionalArguments" value="&quot;&quot;" />
+      <option name="_new_target" value="&quot;test_denseregressional.TestDenseRegressional.test_train&quot;" />
+      <option name="_new_targetType" value="&quot;PYTHON&quot;" />
       <method v="2" />
     </configuration>
     <configuration name="pytest for test_kuruczgrid.TestKuruczGrid" type="tests" factoryName="py.test" temporary="true" nameIsGenerated="true">
@@ -366,78 +379,20 @@
       <option name="_new_targetType" value="&quot;PYTHON&quot;" />
       <method v="2" />
     </configuration>
-    <configuration name="pytest for test.ml.dnn.keras.test_cnnregressional.TestCnnRegressional.test_train" type="tests" factoryName="py.test" temporary="true" nameIsGenerated="true">
-      <module name="pfs_spec_dnn" />
-      <option name="INTERPRETER_OPTIONS" value="" />
-      <option name="PARENT_ENVS" value="true" />
-      <envs>
-        <env name="PYSYN_CDBS" value="C:\Data\dobos\data\pysyn" />
-        <env name="PFSSPEC_DATA_PATH" value="C:\Data\dobos\data" />
-        <env name="PFSSPEC_TEST_PATH" value="C:\Data\dobos\temp\pfsspec_test" />
-        <env name="PFSSPEC_SDSS_DATA_PATH" value="C:\Data\dobos\data\sdss" />
-      </envs>
-      <option name="SDK_HOME" value="C:\ProgramData\Anaconda3\envs\pfs_spec_dnn\python.exe" />
-      <option name="WORKING_DIRECTORY" value="$PROJECT_DIR$/test" />
-      <option name="IS_MODULE_SDK" value="true" />
-      <option name="ADD_CONTENT_ROOTS" value="true" />
-      <option name="ADD_SOURCE_ROOTS" value="true" />
-      <option name="_new_keywords" value="&quot;&quot;" />
-      <option name="_new_additionalArguments" value="&quot;&quot;" />
-      <option name="_new_target" value="&quot;test.ml.dnn.keras.test_cnnregressional.TestCnnRegressional.test_train&quot;" />
-      <option name="_new_targetType" value="&quot;PYTHON&quot;" />
-      <method v="2" />
-    </configuration>
-<<<<<<< HEAD
-    <configuration name="pytest for test.ml.dnn.keras.test_denseregressional.TestDensePyramid.test_train" type="tests" factoryName="py.test" temporary="true" nameIsGenerated="true">
-=======
-    <configuration name="pytest for test.ml.dnn.keras.test_denseregression.TestDensePyramid.test_train" type="tests" factoryName="py.test" temporary="true" nameIsGenerated="true">
->>>>>>> 0732f548
-      <module name="pfs_spec_dnn" />
-      <option name="INTERPRETER_OPTIONS" value="" />
-      <option name="PARENT_ENVS" value="true" />
-      <envs>
-        <env name="PYSYN_CDBS" value="C:\Data\dobos\data\pysyn" />
-        <env name="PFSSPEC_DATA_PATH" value="C:\Data\dobos\data" />
-        <env name="PFSSPEC_TEST_PATH" value="C:\Data\dobos\temp\pfsspec_test" />
-        <env name="PFSSPEC_SDSS_DATA_PATH" value="C:\Data\dobos\data\sdss" />
-      </envs>
-      <option name="SDK_HOME" value="C:\ProgramData\Anaconda3\envs\pfs_spec_dnn\python.exe" />
-      <option name="WORKING_DIRECTORY" value="$PROJECT_DIR$/test" />
-      <option name="IS_MODULE_SDK" value="true" />
-      <option name="ADD_CONTENT_ROOTS" value="true" />
-      <option name="ADD_SOURCE_ROOTS" value="true" />
-      <option name="_new_keywords" value="&quot;&quot;" />
-      <option name="_new_additionalArguments" value="&quot;&quot;" />
-<<<<<<< HEAD
-      <option name="_new_target" value="&quot;test.ml.dnn.keras.test_denseregressional.TestDensePyramid.test_train&quot;" />
-=======
-      <option name="_new_target" value="&quot;test.ml.dnn.keras.test_denseregression.TestDensePyramid.test_train&quot;" />
->>>>>>> 0732f548
-      <option name="_new_targetType" value="&quot;PYTHON&quot;" />
-      <method v="2" />
-    </configuration>
     <list>
-      <item itemvalue="Python tests.pytest for test.ml.dnn.keras.test_cnnregressional.TestCnnRegressional.test_train" />
-<<<<<<< HEAD
-      <item itemvalue="Python tests.pytest for test.ml.dnn.keras.test_denseregressional.TestDensePyramid.test_train" />
-=======
-      <item itemvalue="Python tests.pytest for test.ml.dnn.keras.test_denseregression.TestDensePyramid.test_train" />
->>>>>>> 0732f548
       <item itemvalue="Python tests.pytest for test_kuruczgrid.TestKuruczGrid" />
       <item itemvalue="Python tests.pytest for test_kuruczgrid.TestKuruczGrid.test_interpolate" />
       <item itemvalue="Python tests.pytest for test_kuruczgrid.TestKuruczGrid.test_interpolate_model" />
+      <item itemvalue="Python tests.pytest for test_denseregressional.TestDenseRegressional.test_train" />
+      <item itemvalue="Python tests.pytest for test_densegenerative.TestDenseGenerative.test_train" />
     </list>
     <recent_temporary>
       <list>
+        <item itemvalue="Python tests.pytest for test_densegenerative.TestDenseGenerative.test_train" />
+        <item itemvalue="Python tests.pytest for test_denseregressional.TestDenseRegressional.test_train" />
         <item itemvalue="Python tests.pytest for test_kuruczgrid.TestKuruczGrid.test_interpolate_model" />
         <item itemvalue="Python tests.pytest for test_kuruczgrid.TestKuruczGrid.test_interpolate" />
         <item itemvalue="Python tests.pytest for test_kuruczgrid.TestKuruczGrid" />
-        <item itemvalue="Python tests.pytest for test.ml.dnn.keras.test_cnnregressional.TestCnnRegressional.test_train" />
-<<<<<<< HEAD
-        <item itemvalue="Python tests.pytest for test.ml.dnn.keras.test_denseregressional.TestDensePyramid.test_train" />
-=======
-        <item itemvalue="Python tests.pytest for test.ml.dnn.keras.test_denseregression.TestDensePyramid.test_train" />
->>>>>>> 0732f548
       </list>
     </recent_temporary>
   </component>
@@ -455,54 +410,54 @@
     <servers />
   </component>
   <component name="TestHistory">
-    <history-entry file="pytest_for_test_densepyramid_TestDensePyramid_test_train - 2019.07.08 at 12h 44m 47s.xml">
-      <configuration name="pytest for test_densepyramid.TestDensePyramid.test_train" configurationId="tests" />
-    </history-entry>
-    <history-entry file="pytest_for_test_densepyramid_TestDensePyramid_test_train - 2019.07.08 at 12h 45m 17s.xml">
-      <configuration name="pytest for test_densepyramid.TestDensePyramid.test_train" configurationId="tests" />
-    </history-entry>
-    <history-entry file="pytest_for_test_densepyramid_TestDensePyramid_test_train - 2019.07.08 at 12h 46m 09s.xml">
-      <configuration name="pytest for test_densepyramid.TestDensePyramid.test_train" configurationId="tests" />
-    </history-entry>
-    <history-entry file="pytest_for_test_cnnregression_TestCnnRegression_test_train - 2019.07.08 at 12h 47m 15s.xml">
-      <configuration name="pytest for test_cnnregression.TestCnnRegression.test_train" configurationId="tests" />
-    </history-entry>
-    <history-entry file="pytest_for_test_kuruczgrid_TestKuruczGrid - 2019.07.08 at 18h 29m 55s.xml">
-      <configuration name="pytest for test_kuruczgrid.TestKuruczGrid" configurationId="tests" />
-    </history-entry>
-    <history-entry file="pytest_for_test_kuruczgrid_TestKuruczGrid_test_interpolate - 2019.07.08 at 18h 30m 44s.xml">
-      <configuration name="pytest for test_kuruczgrid.TestKuruczGrid.test_interpolate" configurationId="tests" />
-    </history-entry>
-    <history-entry file="pytest_for_test_kuruczgrid_TestKuruczGrid_test_interpolate - 2019.07.08 at 18h 31m 06s.xml">
-      <configuration name="pytest for test_kuruczgrid.TestKuruczGrid.test_interpolate" configurationId="tests" />
-    </history-entry>
-    <history-entry file="pytest_for_test_kuruczgrid_TestKuruczGrid_test_interpolate - 2019.07.08 at 18h 31m 47s.xml">
-      <configuration name="pytest for test_kuruczgrid.TestKuruczGrid.test_interpolate" configurationId="tests" />
-    </history-entry>
     <history-entry file="pytest_for_test_kuruczgrid_TestKuruczGrid_test_interpolate_model - 2019.07.08 at 18h 36m 26s.xml">
       <configuration name="pytest for test_kuruczgrid.TestKuruczGrid.test_interpolate_model" configurationId="tests" />
     </history-entry>
     <history-entry file="pytest_for_test_kuruczgrid_TestKuruczGrid_test_interpolate_model - 2019.07.08 at 18h 36m 56s.xml">
       <configuration name="pytest for test_kuruczgrid.TestKuruczGrid.test_interpolate_model" configurationId="tests" />
     </history-entry>
+    <history-entry file="pytest_for_test_denseregressional_TestDenseRegressional_test_train - 2019.07.09 at 10h 59m 48s.xml">
+      <configuration name="pytest for test_denseregressional.TestDenseRegressional.test_train" configurationId="tests" />
+    </history-entry>
+    <history-entry file="pytest_for_test_densegenerative_TestDenseGenerative_test_train - 2019.07.09 at 11h 13m 55s.xml">
+      <configuration name="pytest for test_densegenerative.TestDenseGenerative.test_train" configurationId="tests" />
+    </history-entry>
+    <history-entry file="pytest_for_test_densegenerative_TestDenseGenerative_test_train - 2019.07.09 at 11h 17m 07s.xml">
+      <configuration name="pytest for test_densegenerative.TestDenseGenerative.test_train" configurationId="tests" />
+    </history-entry>
+    <history-entry file="pytest_for_test_densegenerative_TestDenseGenerative_test_train - 2019.07.09 at 11h 18m 25s.xml">
+      <configuration name="pytest for test_densegenerative.TestDenseGenerative.test_train" configurationId="tests" />
+    </history-entry>
+    <history-entry file="pytest_for_test_densegenerative_TestDenseGenerative_test_train - 2019.07.09 at 11h 19m 15s.xml">
+      <configuration name="pytest for test_densegenerative.TestDenseGenerative.test_train" configurationId="tests" />
+    </history-entry>
+    <history-entry file="pytest_for_test_densegenerative_TestDenseGenerative_test_train - 2019.07.09 at 11h 21m 29s.xml">
+      <configuration name="pytest for test_densegenerative.TestDenseGenerative.test_train" configurationId="tests" />
+    </history-entry>
+    <history-entry file="pytest_for_test_densegenerative_TestDenseGenerative_test_train - 2019.07.09 at 11h 24m 24s.xml">
+      <configuration name="pytest for test_densegenerative.TestDenseGenerative.test_train" configurationId="tests" />
+    </history-entry>
+    <history-entry file="pytest_for_test_densegenerative_TestDenseGenerative_test_train - 2019.07.09 at 16h 47m 24s.xml">
+      <configuration name="pytest for test_densegenerative.TestDenseGenerative.test_train" configurationId="tests" />
+    </history-entry>
   </component>
   <component name="ToolWindowManager">
     <frame x="-7" y="-7" width="2575" height="1415" extended-state="6" />
     <layout>
-      <window_info active="true" content_ui="combo" id="Project" order="0" visible="true" weight="0.1445451" />
+      <window_info content_ui="combo" id="Project" order="0" visible="true" weight="0.1445451" />
       <window_info id="Structure" order="1" side_tool="true" weight="0.25" />
       <window_info id="Favorites" order="2" side_tool="true" />
       <window_info anchor="bottom" id="Message" order="0" />
-      <window_info anchor="bottom" id="Find" order="1" sideWeight="0.4950768" weight="0.23364486" />
-      <window_info anchor="bottom" id="Run" order="2" sideWeight="0.4895628" visible="true" weight="0.32943925" />
-      <window_info anchor="bottom" id="Debug" order="3" sideWeight="0.49468294" weight="0.38629285" />
+      <window_info anchor="bottom" id="Find" order="1" sideWeight="0.49468294" weight="0.23364486" />
+      <window_info anchor="bottom" id="Run" order="2" sideWeight="0.4887751" weight="0.32943925" />
+      <window_info anchor="bottom" id="Debug" order="3" sideWeight="0.49389523" visible="true" weight="0.08566978" />
       <window_info anchor="bottom" id="Cvs" order="4" weight="0.25" />
       <window_info anchor="bottom" id="Inspection" order="5" weight="0.4" />
       <window_info anchor="bottom" id="TODO" order="6" />
       <window_info anchor="bottom" id="Version Control" order="7" sideWeight="0.49940923" weight="0.32943925" />
       <window_info anchor="bottom" id="Terminal" order="8" sideWeight="0.4978338" weight="0.17133956" />
-      <window_info anchor="bottom" id="Event Log" order="9" sideWeight="0.5104372" side_tool="true" visible="true" weight="0.32943925" />
-      <window_info anchor="bottom" id="Python Console" order="10" sideWeight="0.49704608" weight="0.1970405" />
+      <window_info active="true" anchor="bottom" id="Event Log" order="9" sideWeight="0.50610477" side_tool="true" visible="true" weight="0.08566978" />
+      <window_info anchor="bottom" id="Python Console" order="10" sideWeight="0.49665222" weight="0.1970405" />
       <window_info anchor="right" id="Commander" internal_type="SLIDING" order="0" type="SLIDING" weight="0.4" />
       <window_info anchor="right" id="Ant Build" order="1" weight="0.25" />
       <window_info anchor="right" content_ui="combo" id="Hierarchy" order="2" weight="0.25" />
@@ -535,34 +490,20 @@
           <line>49</line>
           <option name="timeStamp" value="11" />
         </line-breakpoint>
+        <line-breakpoint enabled="true" suspend="THREAD" type="python-line">
+          <url>file://$PROJECT_DIR$/pfsspec/ml/dnn/keras/losses.py</url>
+          <line>3</line>
+          <option name="timeStamp" value="12" />
+        </line-breakpoint>
+        <line-breakpoint enabled="true" suspend="THREAD" type="python-line">
+          <url>file://$PROJECT_DIR$/pfsspec/ml/dnn/keras/losses.py</url>
+          <line>6</line>
+          <option name="timeStamp" value="13" />
+        </line-breakpoint>
       </breakpoints>
     </breakpoint-manager>
   </component>
   <component name="editorHistoryManager">
-    <entry file="file://C:/ProgramData/Anaconda3/envs/pfs_spec_dnn/Lib/site-packages/keras/losses.py">
-      <provider selected="true" editor-type-id="text-editor">
-        <state relative-caret-position="229">
-          <caret line="97" selection-start-line="97" selection-end-line="102" selection-end-column="25" />
-        </state>
-      </provider>
-    </entry>
-    <entry file="file://$PROJECT_DIR$/pfsspec/surveys/survey.py">
-      <provider selected="true" editor-type-id="text-editor">
-        <state relative-caret-position="420">
-          <caret line="23" column="8" selection-start-line="23" selection-start-column="8" selection-end-line="23" selection-end-column="8" />
-        </state>
-      </provider>
-    </entry>
-    <entry file="file://$PROJECT_DIR$/pfsspec/pfsobject.py">
-      <provider selected="true" editor-type-id="text-editor">
-        <state relative-caret-position="126">
-          <caret line="6" column="34" selection-start-line="6" selection-start-column="34" selection-end-line="6" selection-end-column="34" />
-          <folding>
-            <element signature="e#0#18#0" expanded="true" />
-          </folding>
-        </state>
-      </provider>
-    </entry>
     <entry file="file://C:/ProgramData/Anaconda3/envs/pfs_spec_dnn/Lib/contextlib.py">
       <provider selected="true" editor-type-id="text-editor">
         <state relative-caret-position="421">
@@ -695,6 +636,128 @@
         </state>
       </provider>
     </entry>
+    <entry file="file://$PROJECT_DIR$/pfsspec/pipelines/basicpipeline.py" />
+    <entry file="file://$PROJECT_DIR$/pfsspec/pipelines/pipeline.py">
+      <provider selected="true" editor-type-id="text-editor">
+        <state relative-caret-position="315">
+          <caret line="15" column="30" lean-forward="true" selection-start-line="15" selection-start-column="30" selection-end-line="15" selection-end-column="30" />
+        </state>
+      </provider>
+    </entry>
+    <entry file="file://$PROJECT_DIR$/pfsspec/pipelines/sdssbasicpipeline.py">
+      <provider selected="true" editor-type-id="text-editor">
+        <state relative-caret-position="546">
+          <caret line="26" lean-forward="true" selection-start-line="26" selection-end-line="26" />
+          <folding>
+            <element signature="e#0#18#0" expanded="true" />
+          </folding>
+        </state>
+      </provider>
+    </entry>
+    <entry file="file://C:/ProgramData/Anaconda3/envs/pfs_spec_dnn/Lib/site-packages/keras/utils/data_utils.py">
+      <provider selected="true" editor-type-id="text-editor">
+        <state relative-caret-position="-816">
+          <caret line="301" column="6" selection-start-line="301" selection-start-column="6" selection-end-line="301" selection-end-column="6" />
+        </state>
+      </provider>
+    </entry>
+    <entry file="file://$PROJECT_DIR$/pfsspec/util.py">
+      <provider selected="true" editor-type-id="text-editor">
+        <state relative-caret-position="1323">
+          <caret line="63" column="30" selection-start-line="63" selection-start-column="30" selection-end-line="63" selection-end-column="30" />
+          <folding>
+            <element signature="e#0#9#0" expanded="true" />
+          </folding>
+        </state>
+      </provider>
+    </entry>
+    <entry file="file://$PROJECT_DIR$/scripts/export_kurucz.py">
+      <provider selected="true" editor-type-id="text-editor">
+        <state relative-caret-position="336">
+          <caret line="16" column="25" lean-forward="true" selection-start-line="16" selection-start-column="25" selection-end-line="16" selection-end-column="25" />
+          <folding>
+            <element signature="e#10#25#0" expanded="true" />
+          </folding>
+        </state>
+      </provider>
+    </entry>
+    <entry file="file://$PROJECT_DIR$/pfsspec/surveys/sdssdatasetbuilder.py">
+      <provider selected="true" editor-type-id="text-editor">
+        <state relative-caret-position="273">
+          <caret line="13" column="29" lean-forward="true" selection-start-line="13" selection-start-column="29" selection-end-line="13" selection-end-column="29" />
+        </state>
+      </provider>
+    </entry>
+    <entry file="file://$PROJECT_DIR$/pfsspec/data/datasetbuilder.py">
+      <provider selected="true" editor-type-id="text-editor">
+        <state relative-caret-position="273">
+          <caret line="13" column="30" lean-forward="true" selection-start-line="13" selection-start-column="30" selection-end-line="13" selection-end-column="30" />
+          <folding>
+            <element signature="e#0#10#0" expanded="true" />
+          </folding>
+        </state>
+      </provider>
+    </entry>
+    <entry file="file://$PROJECT_DIR$/scripts/convert_sdss.py">
+      <provider selected="true" editor-type-id="text-editor">
+        <state relative-caret-position="882">
+          <caret line="42" column="29" lean-forward="true" selection-start-line="42" selection-start-column="29" selection-end-line="42" selection-end-column="29" />
+          <folding>
+            <element signature="e#10#19#0" expanded="true" />
+          </folding>
+        </state>
+      </provider>
+    </entry>
+    <entry file="file://$PROJECT_DIR$/scripts/train_sdss.py">
+      <provider selected="true" editor-type-id="text-editor">
+        <state relative-caret-position="-243">
+          <caret line="47" column="30" lean-forward="true" selection-start-line="47" selection-start-column="30" selection-end-line="47" selection-end-column="30" />
+          <folding>
+            <element signature="e#23#32#0" expanded="true" />
+          </folding>
+        </state>
+      </provider>
+    </entry>
+    <entry file="file://$PROJECT_DIR$/pfsspec/stellarmod/kuruczgrid.py">
+      <provider selected="true" editor-type-id="text-editor">
+        <state relative-caret-position="326">
+          <caret line="20" column="31" lean-forward="true" selection-start-line="20" selection-start-column="31" selection-end-line="20" selection-end-column="31" />
+          <folding>
+            <element signature="e#0#18#0" expanded="true" />
+          </folding>
+        </state>
+      </provider>
+    </entry>
+    <entry file="file://$PROJECT_DIR$/pfsspec/data/dataset.py">
+      <provider selected="true" editor-type-id="text-editor">
+        <state relative-caret-position="378">
+          <caret line="18" column="46" lean-forward="true" selection-start-line="18" selection-start-column="46" selection-end-line="18" selection-end-column="46" />
+          <folding>
+            <element signature="e#0#14#0" expanded="true" />
+          </folding>
+        </state>
+      </provider>
+    </entry>
+    <entry file="file://$PROJECT_DIR$/pfsspec/stellarmod/modelgrid.py">
+      <provider selected="true" editor-type-id="text-editor">
+        <state relative-caret-position="54">
+          <caret line="68" column="26" selection-start-line="68" selection-start-column="8" selection-end-line="68" selection-end-column="26" />
+          <folding>
+            <element signature="e#0#18#0" expanded="true" />
+          </folding>
+        </state>
+      </provider>
+    </entry>
+    <entry file="file://$PROJECT_DIR$/test/stellarmod/test_kuruczgrid.py">
+      <provider selected="true" editor-type-id="text-editor">
+        <state relative-caret-position="201">
+          <caret line="12" column="23" lean-forward="true" selection-start-line="12" selection-start-column="23" selection-end-line="12" selection-end-column="23" />
+          <folding>
+            <element signature="e#0#35#0" expanded="true" />
+          </folding>
+        </state>
+      </provider>
+    </entry>
     <entry file="file://$PROJECT_DIR$/pfsspec/stellarmod/kuruczspectrum.py">
       <provider selected="true" editor-type-id="text-editor">
         <state relative-caret-position="84">
@@ -702,310 +765,184 @@
         </state>
       </provider>
     </entry>
-    <entry file="file://$PROJECT_DIR$/pfsspec/pipelines/basicpipeline.py">
-      <provider selected="true" editor-type-id="text-editor" />
-    </entry>
-    <entry file="file://$PROJECT_DIR$/pfsspec/stellarmod/modelspectrum.py">
-      <provider selected="true" editor-type-id="text-editor">
-        <state relative-caret-position="273">
-          <caret line="13" column="25" lean-forward="true" selection-start-line="13" selection-start-column="25" selection-end-line="13" selection-end-column="25" />
+    <entry file="file://$PROJECT_DIR$/test/ml/dnn/keras/test_denseregressional.py">
+      <provider selected="true" editor-type-id="text-editor">
+        <state relative-caret-position="420">
+          <caret line="20" column="40" selection-end-line="29" />
+          <folding>
+            <element signature="e#0#9#0" expanded="true" />
+          </folding>
+        </state>
+      </provider>
+    </entry>
+    <entry file="file://$PROJECT_DIR$/test/ml/dnn/keras/test_cnnregressional.py">
+      <provider selected="true" editor-type-id="text-editor">
+        <state relative-caret-position="168">
+          <caret line="8" column="25" selection-start-line="8" selection-start-column="25" selection-end-line="8" selection-end-column="25" />
+          <folding>
+            <element signature="e#0#9#0" expanded="true" />
+          </folding>
+        </state>
+      </provider>
+    </entry>
+    <entry file="file://$PROJECT_DIR$/pfsspec/ml/dnn/keras/activations.py">
+      <provider selected="true" editor-type-id="text-editor">
+        <state relative-caret-position="63">
+          <caret line="3" column="30" selection-start-line="3" selection-start-column="30" selection-end-line="3" selection-end-column="30" />
+        </state>
+      </provider>
+    </entry>
+    <entry file="file://C:/ProgramData/Anaconda3/envs/pfs_spec_dnn/Lib/site-packages/keras/optimizers.py">
+      <provider selected="true" editor-type-id="text-editor">
+        <state relative-caret-position="334">
+          <caret line="170" column="8" selection-start-line="170" selection-start-column="8" selection-end-line="170" selection-end-column="8" />
+        </state>
+      </provider>
+    </entry>
+    <entry file="file://$PROJECT_DIR$/pfsspec/ml/dnn/keras/losses.py">
+      <provider selected="true" editor-type-id="text-editor">
+        <state relative-caret-position="126">
+          <caret line="6" selection-start-line="6" selection-end-line="6" />
+        </state>
+      </provider>
+    </entry>
+    <entry file="file://$PROJECT_DIR$/pfsspec/stellarmod/modelgriddatasetbuilder.py">
+      <provider selected="true" editor-type-id="text-editor">
+        <state relative-caret-position="546">
+          <caret line="26" column="29" selection-start-line="26" selection-start-column="29" selection-end-line="26" selection-end-column="29" />
+          <folding>
+            <element signature="e#0#18#0" expanded="true" />
+          </folding>
         </state>
       </provider>
     </entry>
     <entry file="file://$PROJECT_DIR$/pfsspec/spectrum.py">
       <provider selected="true" editor-type-id="text-editor">
-        <state relative-caret-position="2373">
-          <caret line="121" column="34" lean-forward="true" selection-start-line="121" selection-start-column="34" selection-end-line="121" selection-end-column="34" />
-        </state>
-      </provider>
-    </entry>
-    <entry file="file://$PROJECT_DIR$/pfsspec/pipelines/pipeline.py">
-      <provider selected="true" editor-type-id="text-editor">
-        <state relative-caret-position="315">
-          <caret line="15" column="30" lean-forward="true" selection-start-line="15" selection-start-column="30" selection-end-line="15" selection-end-column="30" />
+        <state relative-caret-position="984">
+          <caret line="83" column="27" selection-start-line="83" selection-start-column="27" selection-end-line="83" selection-end-column="27" />
+        </state>
+      </provider>
+    </entry>
+    <entry file="file://$PROJECT_DIR$/scripts/convert_kurucz.py">
+      <provider selected="true" editor-type-id="text-editor">
+        <state relative-caret-position="473">
+          <caret line="28" column="31" selection-start-line="28" selection-start-column="31" selection-end-line="28" selection-end-column="31" />
+          <folding>
+            <element signature="e#10#19#0" expanded="true" />
+          </folding>
         </state>
       </provider>
     </entry>
     <entry file="file://$PROJECT_DIR$/pfsspec/pipelines/kuruczbasicpipeline.py">
       <provider selected="true" editor-type-id="text-editor">
-        <state relative-caret-position="420">
-          <caret line="20" selection-start-line="20" selection-end-line="20" />
+        <state relative-caret-position="336">
+          <caret line="16" column="12" selection-start-line="16" selection-start-column="12" selection-end-line="16" selection-end-column="12" />
           <folding>
             <element signature="e#0#18#0" expanded="true" />
           </folding>
         </state>
       </provider>
     </entry>
-    <entry file="file://$PROJECT_DIR$/pfsspec/pipelines/sdssbasicpipeline.py">
-      <provider selected="true" editor-type-id="text-editor">
-        <state relative-caret-position="546">
-          <caret line="26" lean-forward="true" selection-start-line="26" selection-end-line="26" />
-          <folding>
-            <element signature="e#0#18#0" expanded="true" />
-          </folding>
-        </state>
-      </provider>
-    </entry>
-    <entry file="file://$PROJECT_DIR$/pfsspec/ml/dnn/keras/cnngenerative.py">
-      <provider selected="true" editor-type-id="text-editor" />
-    </entry>
-    <entry file="file://C:/ProgramData/Anaconda3/envs/pfs_spec_dnn/Lib/site-packages/keras/utils/data_utils.py">
-      <provider selected="true" editor-type-id="text-editor">
-        <state relative-caret-position="-816">
-          <caret line="301" column="6" selection-start-line="301" selection-start-column="6" selection-end-line="301" selection-end-column="6" />
-        </state>
-      </provider>
-    </entry>
-    <entry file="file://$PROJECT_DIR$/pfsspec/util.py">
-      <provider selected="true" editor-type-id="text-editor">
-        <state relative-caret-position="1323">
-          <caret line="63" column="30" selection-start-line="63" selection-start-column="30" selection-end-line="63" selection-end-column="30" />
-          <folding>
-            <element signature="e#0#9#0" expanded="true" />
-          </folding>
-        </state>
-      </provider>
-    </entry>
-    <entry file="file://$PROJECT_DIR$/scripts/export_kurucz.py">
-      <provider selected="true" editor-type-id="text-editor">
-        <state relative-caret-position="336">
-          <caret line="16" column="25" lean-forward="true" selection-start-line="16" selection-start-column="25" selection-end-line="16" selection-end-column="25" />
-          <folding>
-            <element signature="e#10#25#0" expanded="true" />
-          </folding>
-        </state>
-      </provider>
-    </entry>
-    <entry file="file://$PROJECT_DIR$/scripts/convert_kurucz.py">
-      <provider selected="true" editor-type-id="text-editor">
-        <state relative-caret-position="347">
-          <caret line="28" column="31" lean-forward="true" selection-start-line="28" selection-start-column="31" selection-end-line="28" selection-end-column="31" />
-          <folding>
-            <element signature="e#10#19#0" expanded="true" />
-          </folding>
-        </state>
-      </provider>
-    </entry>
-    <entry file="file://$PROJECT_DIR$/pfsspec/surveys/sdssdatasetbuilder.py">
-      <provider selected="true" editor-type-id="text-editor">
-        <state relative-caret-position="273">
-          <caret line="13" column="29" lean-forward="true" selection-start-line="13" selection-start-column="29" selection-end-line="13" selection-end-column="29" />
-        </state>
-      </provider>
-    </entry>
-    <entry file="file://$PROJECT_DIR$/pfsspec/data/datasetbuilder.py">
-      <provider selected="true" editor-type-id="text-editor">
-        <state relative-caret-position="273">
-          <caret line="13" column="30" lean-forward="true" selection-start-line="13" selection-start-column="30" selection-end-line="13" selection-end-column="30" />
-          <folding>
-            <element signature="e#0#10#0" expanded="true" />
-          </folding>
-        </state>
-      </provider>
-    </entry>
-    <entry file="file://$PROJECT_DIR$/scripts/convert_sdss.py">
-      <provider selected="true" editor-type-id="text-editor">
-        <state relative-caret-position="882">
-          <caret line="42" column="29" lean-forward="true" selection-start-line="42" selection-start-column="29" selection-end-line="42" selection-end-column="29" />
-          <folding>
-            <element signature="e#10#19#0" expanded="true" />
-          </folding>
-        </state>
-      </provider>
-    </entry>
-    <entry file="file://$PROJECT_DIR$/pfsspec/surveys/sdssaugmenter.py">
-      <provider selected="true" editor-type-id="text-editor">
-        <state relative-caret-position="273">
-          <caret line="13" column="94" lean-forward="true" selection-start-line="13" selection-start-column="94" selection-end-line="13" selection-end-column="94" />
-          <folding>
-            <element signature="e#0#18#0" expanded="true" />
-          </folding>
-        </state>
-      </provider>
-    </entry>
-    <entry file="file://$PROJECT_DIR$/scripts/train_sdss.py">
-      <provider selected="true" editor-type-id="text-editor">
-        <state relative-caret-position="-243">
-          <caret line="47" column="30" lean-forward="true" selection-start-line="47" selection-start-column="30" selection-end-line="47" selection-end-column="30" />
-          <folding>
-            <element signature="e#23#32#0" expanded="true" />
-          </folding>
-        </state>
-      </provider>
-    </entry>
-    <entry file="file://$PROJECT_DIR$/pfsspec/stellarmod/kuruczgrid.py">
-      <provider selected="true" editor-type-id="text-editor">
-        <state relative-caret-position="326">
-          <caret line="20" column="31" lean-forward="true" selection-start-line="20" selection-start-column="31" selection-end-line="20" selection-end-column="31" />
-          <folding>
-            <element signature="e#0#18#0" expanded="true" />
-          </folding>
-        </state>
-      </provider>
-    </entry>
-    <entry file="file://$PROJECT_DIR$/pfsspec/data/dataset.py">
-      <provider selected="true" editor-type-id="text-editor">
-        <state relative-caret-position="378">
-          <caret line="18" column="46" lean-forward="true" selection-start-line="18" selection-start-column="46" selection-end-line="18" selection-end-column="46" />
-          <folding>
-            <element signature="e#0#14#0" expanded="true" />
-          </folding>
-        </state>
-      </provider>
-    </entry>
-    <entry file="file://$PROJECT_DIR$/pfsspec/stellarmod/modelgriddatasetbuilder.py">
-      <provider selected="true" editor-type-id="text-editor">
-        <state relative-caret-position="492">
-          <caret line="26" column="29" lean-forward="true" selection-start-line="26" selection-start-column="29" selection-end-line="26" selection-end-column="29" />
-          <folding>
-            <element signature="e#0#18#0" expanded="true" />
-          </folding>
-        </state>
-      </provider>
-    </entry>
-    <entry file="file://$PROJECT_DIR$/pfsspec/stellarmod/modelgrid.py">
-      <provider selected="true" editor-type-id="text-editor">
-        <state relative-caret-position="54">
-          <caret line="68" column="26" selection-start-line="68" selection-start-column="8" selection-end-line="68" selection-end-column="26" />
-          <folding>
-            <element signature="e#0#18#0" expanded="true" />
-          </folding>
-        </state>
-      </provider>
-    </entry>
-    <entry file="file://$PROJECT_DIR$/test/stellarmod/test_kuruczgrid.py">
-      <provider selected="true" editor-type-id="text-editor">
-        <state relative-caret-position="201">
-          <caret line="12" column="23" lean-forward="true" selection-start-line="12" selection-start-column="23" selection-end-line="12" selection-end-column="23" />
-          <folding>
-            <element signature="e#0#35#0" expanded="true" />
-          </folding>
-        </state>
-      </provider>
-    </entry>
-    <entry file="file://$PROJECT_DIR$/pfsspec/stellarmod/kuruczgenerativeaugmenter.py">
-      <provider selected="true" editor-type-id="text-editor">
-        <state relative-caret-position="84">
-          <caret line="4" column="39" selection-start-line="4" selection-start-column="39" selection-end-line="4" selection-end-column="39" />
-          <folding>
-            <element signature="e#0#18#0" expanded="true" />
-          </folding>
-        </state>
-      </provider>
-    </entry>
-    <entry file="file://$PROJECT_DIR$/pfsspec/ml/dnn/keras/kerasdatagenerator.py">
-      <provider selected="true" editor-type-id="text-editor">
-        <state relative-caret-position="441">
-          <caret line="27" column="43" lean-forward="true" selection-start-line="27" selection-start-column="43" selection-end-line="27" selection-end-column="43" />
-          <folding>
-            <element signature="e#0#18#0" expanded="true" />
-          </folding>
-        </state>
-      </provider>
-    </entry>
-    <entry file="file://$PROJECT_DIR$/pfsspec/ml/dnn/keras/densegenerative.py">
-      <provider selected="true" editor-type-id="text-editor">
-        <state relative-caret-position="105">
-          <caret line="5" column="25" lean-forward="true" selection-start-line="5" selection-start-column="25" selection-end-line="5" selection-end-column="25" />
-          <folding>
-            <element signature="e#0#25#0" expanded="true" />
-          </folding>
-        </state>
-      </provider>
-    </entry>
-    <entry file="file://$PROJECT_DIR$/pfsspec/ml/dnn/keras/kerasdnnmodel.py">
-      <provider selected="true" editor-type-id="text-editor">
-        <state relative-caret-position="-168">
-          <caret line="25" column="39" selection-start-line="25" selection-start-column="21" selection-end-line="25" selection-end-column="39" />
-          <folding>
-            <element signature="e#0#9#0" expanded="true" />
-          </folding>
-        </state>
-      </provider>
-    </entry>
-    <entry file="file://$PROJECT_DIR$/scripts/train_kurucz_gen.py">
-      <provider selected="true" editor-type-id="text-editor">
-        <state relative-caret-position="1491">
-          <caret line="71" column="52" selection-start-line="71" selection-start-column="52" selection-end-line="71" selection-end-column="52" />
-          <folding>
-            <element signature="e#23#32#0" expanded="true" />
-          </folding>
-        </state>
-      </provider>
-    </entry>
-    <entry file="file://$PROJECT_DIR$/pfsspec/ml/dnn/keras/losses.py">
-      <provider selected="true" editor-type-id="text-editor">
-        <state relative-caret-position="42">
-          <caret line="2" column="22" selection-start-line="2" selection-start-column="4" selection-end-line="2" selection-end-column="22" />
-        </state>
-      </provider>
-    </entry>
-<<<<<<< HEAD
     <entry file="file://$PROJECT_DIR$/pfsspec/ml/dnn/keras/denseregressional.py">
       <provider selected="true" editor-type-id="text-editor">
         <state relative-caret-position="273">
           <caret line="13" column="20" selection-start-line="13" selection-start-column="20" selection-end-line="13" selection-end-column="20" />
           <folding>
             <element signature="e#0#25#0" expanded="true" />
-=======
-    <entry file="file://$PROJECT_DIR$/test/ml/dnn/keras/test_denseregression.py">
-      <provider selected="true" editor-type-id="text-editor">
-        <state relative-caret-position="609">
-          <caret line="29" lean-forward="true" selection-start-line="29" selection-end-line="29" />
+          </folding>
+        </state>
+      </provider>
+    </entry>
+    <entry file="file://$PROJECT_DIR$/scripts/train_kurucz_gen.py">
+      <provider selected="true" editor-type-id="text-editor">
+        <state relative-caret-position="-672">
+          <caret line="13" selection-start-line="13" selection-end-line="13" />
+          <folding>
+            <element signature="e#23#32#0" expanded="true" />
+          </folding>
+        </state>
+      </provider>
+    </entry>
+    <entry file="file://$PROJECT_DIR$/pfsspec/ml/dnn/keras/densegenerative.py">
+      <provider selected="true" editor-type-id="text-editor">
+        <state relative-caret-position="336">
+          <caret line="16" column="43" selection-start-line="16" selection-start-column="43" selection-end-line="16" selection-end-column="43" />
+          <folding>
+            <element signature="e#0#25#0" expanded="true" />
+          </folding>
+        </state>
+      </provider>
+    </entry>
+    <entry file="file://$PROJECT_DIR$/pfsspec/ml/dnn/keras/kerasdatagenerator.py">
+      <provider selected="true" editor-type-id="text-editor">
+        <state relative-caret-position="483">
+          <caret line="23" column="21" selection-start-line="23" selection-start-column="21" selection-end-line="23" selection-end-column="21" />
+          <folding>
+            <element signature="e#0#18#0" expanded="true" />
+          </folding>
+        </state>
+      </provider>
+    </entry>
+    <entry file="file://$PROJECT_DIR$/pfsspec/surveys/sdssaugmenter.py">
+      <provider selected="true" editor-type-id="text-editor">
+        <state relative-caret-position="556">
+          <caret line="28" column="52" selection-start-line="28" selection-start-column="52" selection-end-line="28" selection-end-column="52" />
+          <folding>
+            <element signature="e#0#18#0" expanded="true" />
+          </folding>
+        </state>
+      </provider>
+    </entry>
+    <entry file="file://$PROJECT_DIR$/test/ml/dnn/keras/test_densegenerative.py">
+      <provider selected="true" editor-type-id="text-editor">
+        <state relative-caret-position="126">
+          <caret line="6" column="35" selection-start-line="6" selection-start-column="35" selection-end-line="6" selection-end-column="35" />
+        </state>
+      </provider>
+    </entry>
+    <entry file="file://$PROJECT_DIR$/pfsspec/stellarmod/modelspectrum.py">
+      <provider selected="true" editor-type-id="text-editor">
+        <state relative-caret-position="273">
+          <caret line="13" column="25" selection-start-line="13" selection-start-column="25" selection-end-line="13" selection-end-column="25" />
+        </state>
+      </provider>
+    </entry>
+    <entry file="file://$PROJECT_DIR$/pfsspec/stellarmod/kuruczgenerativeaugmenter.py">
+      <provider selected="true" editor-type-id="text-editor">
+        <state relative-caret-position="630">
+          <caret line="30" column="33" selection-start-line="30" selection-start-column="33" selection-end-line="30" selection-end-column="33" />
+          <folding>
+            <element signature="e#0#18#0" expanded="true" />
+          </folding>
+        </state>
+      </provider>
+    </entry>
+    <entry file="file://$PROJECT_DIR$/pfsspec/ml/dnn/keras/kerasdnnmodel.py">
+      <provider selected="true" editor-type-id="text-editor">
+        <state relative-caret-position="480">
+          <caret line="85" column="48" selection-start-line="85" selection-start-column="48" selection-end-line="85" selection-end-column="48" />
           <folding>
             <element signature="e#0#9#0" expanded="true" />
->>>>>>> 0732f548
-          </folding>
-        </state>
-      </provider>
-    </entry>
-<<<<<<< HEAD
+          </folding>
+        </state>
+      </provider>
+    </entry>
     <entry file="file://$PROJECT_DIR$/pfsspec/ml/dnn/keras/cnnregressional.py">
       <provider selected="true" editor-type-id="text-editor">
-        <state relative-caret-position="42">
-          <caret line="9" column="13" selection-start-line="9" selection-start-column="13" selection-end-line="9" selection-end-column="13" />
-=======
-    <entry file="file://$PROJECT_DIR$/pfsspec/ml/dnn/keras/denseregressional.py">
-      <provider selected="true" editor-type-id="text-editor">
-        <state relative-caret-position="273">
-          <caret line="13" column="20" selection-start-line="13" selection-start-column="20" selection-end-line="13" selection-end-column="20" />
->>>>>>> 0732f548
+        <state relative-caret-position="535">
+          <caret line="31" column="27" selection-start-line="31" selection-start-column="27" selection-end-line="31" selection-end-column="27" />
           <folding>
             <element signature="e#0#25#0" expanded="true" />
           </folding>
         </state>
       </provider>
     </entry>
-<<<<<<< HEAD
-    <entry file="file://$PROJECT_DIR$/test/ml/dnn/keras/test_denseregressional.py">
-      <provider selected="true" editor-type-id="text-editor">
-        <state relative-caret-position="168">
-          <caret line="8" column="27" selection-start-line="8" selection-start-column="27" selection-end-line="8" selection-end-column="27" />
-          <folding>
-            <element signature="e#0#9#0" expanded="true" />
-=======
-    <entry file="file://$PROJECT_DIR$/pfsspec/ml/dnn/keras/cnnregressional.py">
-      <provider selected="true" editor-type-id="text-editor">
-        <state relative-caret-position="42">
-          <caret line="9" column="13" selection-start-line="9" selection-start-column="13" selection-end-line="9" selection-end-column="13" />
+    <entry file="file://$PROJECT_DIR$/pfsspec/ml/dnn/keras/cnngenerative.py">
+      <provider selected="true" editor-type-id="text-editor">
+        <state relative-caret-position="546">
+          <caret line="26" column="28" selection-start-line="26" selection-start-column="28" selection-end-line="26" selection-end-column="28" />
           <folding>
             <element signature="e#0#25#0" expanded="true" />
->>>>>>> 0732f548
-          </folding>
-        </state>
-      </provider>
-    </entry>
-    <entry file="file://$PROJECT_DIR$/test/ml/dnn/keras/test_cnnregressional.py">
-      <provider selected="true" editor-type-id="text-editor">
-<<<<<<< HEAD
-        <state relative-caret-position="168">
-          <caret line="8" column="25" lean-forward="true" selection-start-line="8" selection-start-column="25" selection-end-line="8" selection-end-column="25" />
-=======
-        <state relative-caret-position="462">
-          <caret line="22" column="50" lean-forward="true" selection-start-line="22" selection-start-column="50" selection-end-line="22" selection-end-column="50" />
->>>>>>> 0732f548
-          <folding>
-            <element signature="e#0#9#0" expanded="true" />
           </folding>
         </state>
       </provider>
