import numpy as np

from pfs.ga.pfsspec.core.grid import GridConfig
from pfs.ga.pfsspec.stellar import ModelSpectrum
from pfs.ga.pfsspec.stellar.continuum.models import PiecewiseChebyshev
from pfs.ga.pfsspec.stellar.continuum.models import Planck
from pfs.ga.pfsspec.stellar.continuum.models import Alex
from pfs.ga.pfsspec.stellar.continuum.models import Log

class ModelGridConfig(GridConfig):
    # Implements functions to initialize a model grid. Inherited classes should
    # implement grid-specific functionality in overridden functions.

    CONTINUUM_MODEL_TYPES = {
        'planck': Planck,
        'alex': Alex,
        'chebyshev': PiecewiseChebyshev,
        'log': Log,
    }

    def __init__(self, normalized=False, pca=False, orig=None):
        super(ModelGridConfig, self).__init__(orig=orig)

        if isinstance(orig, ModelGridConfig):
            self.continuum_model_type = orig.continuum_model_type
            self.normalized = normalized if normalized is not None else orig.normalized
            self.pca = pca if pca is not None else orig.pca
        else:
            self.continuum_model_type = None
            self.normalized = normalized
            self.pca = pca

    def add_args(self, parser):
        # TODO: remove
        # choices = [k for k in ModelGridConfig.CONTINUUM_MODEL_TYPES.keys()]
        # parser.add_argument('--continuum-model', type=str, choices=choices, help='Continuum model.\n')
        pass

    def init_from_args(self, args):
        if 'continuum_model' in args and args['continuum_model'] is not None:
            self.continuum_model_type = ModelGridConfig.CONTINUUM_MODEL_TYPES[args['continuum_model']]

    def init_axes(self, grid):
        grid.init_axis('Fe_H')
        grid.init_axis('T_eff')
        grid.init_axis('log_g')

    def init_values(self, grid):
        grid.init_value('flux', pca=self.pca)
        grid.init_value('cont', pca=self.pca)

    def allocate_values(self, grid, wave, wave_edges=None):
        if self.pca is not None and self.pca:
            raise NotImplementedError()
        else:
            grid.allocate_value('flux', wave.shape)
            grid.allocate_value('cont', wave.shape)

    def create_spectrum(self):
        return ModelSpectrum()

    def create_continuum_model(self):
        if self.continuum_model_type is not None:
            model = self.continuum_model_type()
            return model
        else:
            return None

    def is_value_valid(self, grid, name, value):
        return np.logical_not(np.any(np.isnan(value), axis=-1)) & ((value.max(axis=-1) != 0) | (value.min(axis=-1) != 0))

    def get_chunk_shape(self, grid, name, shape, s=None):
        # The chunking strategy for spectrum grids should observe the following
        # - we often need only parts of the wavelength coverage
        # - interpolation algorithms iterate over the wavelengths in the outer loop
        # - interpolation algorithms need nearby models, cubic splines require models
        #   in memory along the entire interpolation axis

        # The shape of the spectrum grid is (param1, param2, wave)
        if name in grid.values and name in ['flux', 'cont']:
            newshape = []
            # Keep neighboring 3 models together in every direction
<<<<<<< HEAD
            for i, k in enumerate(grid.axes.keys()):
=======
            for i, k, ax in grid.enumerate_axes():
>>>>>>> a6e464a8
                if k in ['log_g', 'Fe_H', 'M_H', 'T_eff']:
                    newshape.append(min(shape[i], 3))
                else:
                    newshape.append(1)
            # Use small chunks along the wavelength direction
            newshape.append(min(256, shape[-1]))
            return tuple(newshape)
        else:
            return None
<|MERGE_RESOLUTION|>--- conflicted
+++ resolved
@@ -1,96 +1,92 @@
-import numpy as np
-
-from pfs.ga.pfsspec.core.grid import GridConfig
-from pfs.ga.pfsspec.stellar import ModelSpectrum
-from pfs.ga.pfsspec.stellar.continuum.models import PiecewiseChebyshev
-from pfs.ga.pfsspec.stellar.continuum.models import Planck
-from pfs.ga.pfsspec.stellar.continuum.models import Alex
-from pfs.ga.pfsspec.stellar.continuum.models import Log
-
-class ModelGridConfig(GridConfig):
-    # Implements functions to initialize a model grid. Inherited classes should
-    # implement grid-specific functionality in overridden functions.
-
-    CONTINUUM_MODEL_TYPES = {
-        'planck': Planck,
-        'alex': Alex,
-        'chebyshev': PiecewiseChebyshev,
-        'log': Log,
-    }
-
-    def __init__(self, normalized=False, pca=False, orig=None):
-        super(ModelGridConfig, self).__init__(orig=orig)
-
-        if isinstance(orig, ModelGridConfig):
-            self.continuum_model_type = orig.continuum_model_type
-            self.normalized = normalized if normalized is not None else orig.normalized
-            self.pca = pca if pca is not None else orig.pca
-        else:
-            self.continuum_model_type = None
-            self.normalized = normalized
-            self.pca = pca
-
-    def add_args(self, parser):
-        # TODO: remove
-        # choices = [k for k in ModelGridConfig.CONTINUUM_MODEL_TYPES.keys()]
-        # parser.add_argument('--continuum-model', type=str, choices=choices, help='Continuum model.\n')
-        pass
-
-    def init_from_args(self, args):
-        if 'continuum_model' in args and args['continuum_model'] is not None:
-            self.continuum_model_type = ModelGridConfig.CONTINUUM_MODEL_TYPES[args['continuum_model']]
-
-    def init_axes(self, grid):
-        grid.init_axis('Fe_H')
-        grid.init_axis('T_eff')
-        grid.init_axis('log_g')
-
-    def init_values(self, grid):
-        grid.init_value('flux', pca=self.pca)
-        grid.init_value('cont', pca=self.pca)
-
-    def allocate_values(self, grid, wave, wave_edges=None):
-        if self.pca is not None and self.pca:
-            raise NotImplementedError()
-        else:
-            grid.allocate_value('flux', wave.shape)
-            grid.allocate_value('cont', wave.shape)
-
-    def create_spectrum(self):
-        return ModelSpectrum()
-
-    def create_continuum_model(self):
-        if self.continuum_model_type is not None:
-            model = self.continuum_model_type()
-            return model
-        else:
-            return None
-
-    def is_value_valid(self, grid, name, value):
-        return np.logical_not(np.any(np.isnan(value), axis=-1)) & ((value.max(axis=-1) != 0) | (value.min(axis=-1) != 0))
-
-    def get_chunk_shape(self, grid, name, shape, s=None):
-        # The chunking strategy for spectrum grids should observe the following
-        # - we often need only parts of the wavelength coverage
-        # - interpolation algorithms iterate over the wavelengths in the outer loop
-        # - interpolation algorithms need nearby models, cubic splines require models
-        #   in memory along the entire interpolation axis
-
-        # The shape of the spectrum grid is (param1, param2, wave)
-        if name in grid.values and name in ['flux', 'cont']:
-            newshape = []
-            # Keep neighboring 3 models together in every direction
-<<<<<<< HEAD
-            for i, k in enumerate(grid.axes.keys()):
-=======
-            for i, k, ax in grid.enumerate_axes():
->>>>>>> a6e464a8
-                if k in ['log_g', 'Fe_H', 'M_H', 'T_eff']:
-                    newshape.append(min(shape[i], 3))
-                else:
-                    newshape.append(1)
-            # Use small chunks along the wavelength direction
-            newshape.append(min(256, shape[-1]))
-            return tuple(newshape)
-        else:
-            return None
+import numpy as np
+
+from pfs.ga.pfsspec.core.grid import GridConfig
+from pfs.ga.pfsspec.stellar import ModelSpectrum
+from pfs.ga.pfsspec.stellar.continuum.models import PiecewiseChebyshev
+from pfs.ga.pfsspec.stellar.continuum.models import Planck
+from pfs.ga.pfsspec.stellar.continuum.models import Alex
+from pfs.ga.pfsspec.stellar.continuum.models import Log
+
+class ModelGridConfig(GridConfig):
+    # Implements functions to initialize a model grid. Inherited classes should
+    # implement grid-specific functionality in overridden functions.
+
+    CONTINUUM_MODEL_TYPES = {
+        'planck': Planck,
+        'alex': Alex,
+        'chebyshev': PiecewiseChebyshev,
+        'log': Log,
+    }
+
+    def __init__(self, normalized=False, pca=False, orig=None):
+        super(ModelGridConfig, self).__init__(orig=orig)
+
+        if isinstance(orig, ModelGridConfig):
+            self.continuum_model_type = orig.continuum_model_type
+            self.normalized = normalized if normalized is not None else orig.normalized
+            self.pca = pca if pca is not None else orig.pca
+        else:
+            self.continuum_model_type = None
+            self.normalized = normalized
+            self.pca = pca
+
+    def add_args(self, parser):
+        # TODO: remove
+        # choices = [k for k in ModelGridConfig.CONTINUUM_MODEL_TYPES.keys()]
+        # parser.add_argument('--continuum-model', type=str, choices=choices, help='Continuum model.\n')
+        pass
+
+    def init_from_args(self, args):
+        if 'continuum_model' in args and args['continuum_model'] is not None:
+            self.continuum_model_type = ModelGridConfig.CONTINUUM_MODEL_TYPES[args['continuum_model']]
+
+    def init_axes(self, grid):
+        grid.init_axis('Fe_H')
+        grid.init_axis('T_eff')
+        grid.init_axis('log_g')
+
+    def init_values(self, grid):
+        grid.init_value('flux', pca=self.pca)
+        grid.init_value('cont', pca=self.pca)
+
+    def allocate_values(self, grid, wave, wave_edges=None):
+        if self.pca is not None and self.pca:
+            raise NotImplementedError()
+        else:
+            grid.allocate_value('flux', wave.shape)
+            grid.allocate_value('cont', wave.shape)
+
+    def create_spectrum(self):
+        return ModelSpectrum()
+
+    def create_continuum_model(self):
+        if self.continuum_model_type is not None:
+            model = self.continuum_model_type()
+            return model
+        else:
+            return None
+
+    def is_value_valid(self, grid, name, value):
+        return np.logical_not(np.any(np.isnan(value), axis=-1)) & ((value.max(axis=-1) != 0) | (value.min(axis=-1) != 0))
+
+    def get_chunk_shape(self, grid, name, shape, s=None):
+        # The chunking strategy for spectrum grids should observe the following
+        # - we often need only parts of the wavelength coverage
+        # - interpolation algorithms iterate over the wavelengths in the outer loop
+        # - interpolation algorithms need nearby models, cubic splines require models
+        #   in memory along the entire interpolation axis
+
+        # The shape of the spectrum grid is (param1, param2, wave)
+        if name in grid.values and name in ['flux', 'cont']:
+            newshape = []
+            # Keep neighboring 3 models together in every direction
+            for i, k, ax in grid.enumerate_axes():
+                if k in ['log_g', 'Fe_H', 'M_H', 'T_eff']:
+                    newshape.append(min(shape[i], 3))
+                else:
+                    newshape.append(1)
+            # Use small chunks along the wavelength direction
+            newshape.append(min(256, shape[-1]))
+            return tuple(newshape)
+        else:
+            return None