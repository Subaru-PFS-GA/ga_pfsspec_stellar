--- conflicted
+++ resolved
@@ -11,15 +11,6 @@
 from collections.abc import Iterable
 from collections import namedtuple
 
-<<<<<<< HEAD
-try:
-    import emcee
-except ModuleNotFoundError as ex:
-    logging.warn(ex.msg)
-    emcee = None
-
-=======
->>>>>>> a6e464a8
 from pfs.ga.pfsspec.core.util.args import *
 from pfs.ga.pfsspec.core import Trace
 from pfs.ga.pfsspec.core import Spectrum
@@ -29,16 +20,10 @@
 from pfs.ga.pfsspec.core.caching import ReadOnlyCache
 from pfs.ga.pfsspec.core.obsmod.resampling import FluxConservingResampler, Interp1dResampler
 from pfs.ga.pfsspec.core.obsmod.fluxcorr import PolynomialFluxCorrection
-<<<<<<< HEAD
-
-from .rvfittrace import RVFitTrace
-from .rvfittracestate import RVFitTraceState
-=======
 from pfs.ga.pfsspec.core.sampling import Parameter, Distribution
 from .rvfittrace import RVFitTrace
 from .rvfittracestate import RVFitTraceState
 from .rvfitresults import RVFitResults
->>>>>>> a6e464a8
 
 class RVFit():
     """
@@ -133,11 +118,8 @@
         self.flux_corr_basis_size = None
 
     def add_args(self, config, parser):
-<<<<<<< HEAD
-=======
         Parameter('rv').add_args(parser)
 
->>>>>>> a6e464a8
         parser.add_argument('--flux-corr', action='store_true', dest='flux_corr', help='Do flux correction.\n')
         parser.add_argument('--no-flux-corr', action='store_false', dest='flux_corr', help='No flux correction.\n')
         parser.add_argument('--flux-corr-deg', type=int, help='Degree of flux correction polynomial.\n')
@@ -148,25 +130,15 @@
         parser.add_argument('--no-mask', action='store_false', dest='use_mask', help='Do not use mask from spectra.\n')
         parser.add_argument('--mask-bits', type=int, help='Bit mask.\n')
 
-<<<<<<< HEAD
-        parser.add_argument('--mcmc-step', type=int, help='MCMC initial step size.\n')
-=======
->>>>>>> a6e464a8
         parser.add_argument('--mcmc-walkers', type=int, help='Number of MCMC walkers (min number of params + 1).\n')
         parser.add_argument('--mcmc-burnin', type=int, help='Number of MCMC burn-in samples.\n')
         parser.add_argument('--mcmc-samples', type=int, help='Number of MCMC samples.\n')
         parser.add_argument('--mcmc-thin', type=int, help='MCMC chain thinning interval.\n')
-<<<<<<< HEAD
-=======
         parser.add_argument('--mcmc-gamma', type=float, help='Adaptive MC gamma.\n')
->>>>>>> a6e464a8
 
     def init_from_args(self, script, config, args):
         if self.trace is not None:
             self.trace.init_from_args(script, config, args)
-<<<<<<< HEAD
-    
-=======
 
         rv = Parameter('rv')
         rv.init_from_args(args)
@@ -176,7 +148,6 @@
         self.rv_prior = rv.get_dist()
         self.rv_step = step                         # RV step size for MCMC sampling
 
->>>>>>> a6e464a8
         self.use_flux_corr = get_arg('flux_corr', self.use_flux_corr, args)
 
         # TODO: add more options for flux correction model
@@ -197,10 +168,6 @@
         self.use_error = get_arg('use_error', self.use_error, args)
         self.use_weight = get_arg('use_weight', self.use_weight, args)
 
-<<<<<<< HEAD
-        self.mcmc_step = get_arg('mcmc_step', self.mcmc_step, args)
-=======
->>>>>>> a6e464a8
         self.mcmc_walkers = get_arg('mcmc_walkers', self.mcmc_walkers, args)
         self.mcmc_burnin = get_arg('mcmc_burnin', self.mcmc_burnin, args)
         self.mcmc_samples = get_arg('mcmc_samples', self.mcmc_samples, args)
@@ -548,18 +515,10 @@
                         cc /= sigma2[mask]
 
                     if basis is None:
-<<<<<<< HEAD
-                        pp = pp[mask]
-                        cc = cc[mask]
-                    else:
-                        pp = pp[mask, None] * basis[mask, :]
-                        cc = cc[mask, None, None] * np.matmul(basis[mask, :, None], basis[mask, None, :])
-=======
                         pass
                     else:
                         pp = pp[:, None] * basis[mask, :]
                         cc = cc[:, None, None] * np.matmul(basis[mask, :, None], basis[mask, None, :])
->>>>>>> a6e464a8
 
                     phi[i] += np.sum(pp, axis=0)
                     chi[i] += np.sum(cc, axis=0)
@@ -1276,34 +1235,7 @@
 
         if out.success:
             rv_fit = unpack_params(out.x)
-<<<<<<< HEAD
-
-            # Calculate the flux correction coefficients at best fit values
-            phi_fit, chi_fit, ndf_fit = self.eval_phi_chi(spectra, templates, rv_fit)
-            a_fit = self.eval_a(phi_fit, chi_fit)
-
-            # If tracing, evaluate the template at the best fit RV.
-            # TODO: can we cache this for better performance?
-            if self.trace is not None:
-                tt = {}
-                for arm in spectra:
-                    for spec in spectra[arm] if isinstance(spectra[arm], list) else [spectra[arm]]:
-                        temp = templates[arm]
-                        
-                        psf = self.template_psf[arm] if self.template_psf is not None else None
-                        wlim = self.template_wlim[arm] if self.template_wlim is not None else None
-                    
-                        # This is a generic call to preprocess the template which might or
-                        # might not include a convolution, depending on the RVFit implementation.
-                        # When template convolution is pushed down to the model grid to support
-                        # caching, convolution is skipped by the derived classes such as
-                        # ModelGridRVFit
-                        t = self.process_template(arm, temp, spec, rv_fit, psf=psf, wlim=wlim)
-                        tt[arm] = t
-                self.trace.on_fit_rv(rv_fit, spectra, tt)
-=======
             lp = -out.fun
->>>>>>> a6e464a8
         else:
             raise Exception(f"Could not fit RV using `{method}`")
         
