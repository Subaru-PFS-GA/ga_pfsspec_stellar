import logging

import numpy as np
from numpy.linalg import LinAlgError
from scipy.optimize import curve_fit, minimize
from scipy.optimize import minimize_scalar
import numdifftools as nd

from pfs.ga.pfsspec.core.sampling import MCMC
from pfs.ga.pfsspec.core import Physics
<<<<<<< HEAD
from pfs.ga.pfsspec.core.sampling import Parameter
from .rvfit import RVFit
=======
from pfs.ga.pfsspec.core.sampling import Parameter, Distribution
from .rvfit import RVFit
from .rvfitresults import RVFitResults
>>>>>>> a6e464a8
from .modelgridrvfittrace import ModelGridRVFitTrace

class ModelGridRVFit(RVFit):
    """
    Performs radial velocity fitting by interpolating templates from
    a model spectrum grid. It can either maximize the likelihood function
    or the significance function of Kaiser (2004).
    """

    def __init__(self, trace=None, orig=None):
        super().__init__(trace=trace, orig=orig)

        if not isinstance(orig, ModelGridRVFit):
            self.template_grids = None       # Model grids for each spectrograph arm
            
            self.params_0 = None             # Dict of initial template parameters
            self.params_fixed = None         # List of names of template params not fitted
            self.params_bounds = None        # Template parameter bounds
            self.params_priors = None        # Dict of callables for each parameter
            self.params_steps = None          # Spec size for each parameter
        else:
            self.template_grids = orig.template_grids

            self.params_0 = orig.params_0
            self.params_fixed = orig.params_fixed
            self.params_bounds = orig.params_bounds
            self.params_priors = orig.params_priors
            self.params_steps = orig.params_steps

    def reset(self):
        super().reset()

    def add_args(self, config, parser):
        super().add_args(config, parser)
    
    def init_from_args(self, script, config, args):
        super().init_from_args(script, config, args)
    
        # Look up template parameters from the command-line. Figure out the ones that
        # are sampled randomly and ones that are fixed
        params = {}
        grid = self.template_grids[list(self.template_grids.keys())[0]]
        for i, p, ax in grid.enumerate_axes():
            params[p] = Parameter(p)
            params[p].init_from_args(args)

        self.params_0 = {}
        self.params_fixed = {}
        self.params_bounds = {}
        self.params_priors = {}
        self.params_steps = {}

        # Add parameters and priors
        for p in params:
            x_0, bounds, fixed = params[p].generate_initial_value()
            step = params[p].generate_step_size(step_size_factor=0.1)
            self.params_0[p] = x_0
            self.params_bounds[p] = bounds
            self.params_steps[p] = step
            if fixed:
                self.params_fixed[p] = x_0

            if params[p].has_dist():
                self.params_priors[p] = params[p].get_dist()

    def create_trace(self):
        return ModelGridRVFitTrace()

    def reset(self):
        super().reset()

    def add_args(self, config, parser):
        super().add_args(config, parser)
    
    def init_from_args(self, script, config, args):
        super().init_from_args(script, config, args)
    
        # Look up template parameters from the command-line. Figure out the ones that
        # are sampled randomly and ones that are fixed
        params = {}
        grid = self.template_grids[list(self.template_grids.keys())[0]]
        for i, p, ax in grid.enumerate_axes():
            params[p] = Parameter(p)
            params[p].init_from_args(args)

        self.params_0 = {}
        self.params_fixed = {}
        self.params_bounds = {}
        self.params_priors = {}

        for p in params:
            if params[p].dist == 'const':
                # This is a fixed parameter
                self.params_0[p] = params[p].value
                self.params_fixed[p] = params[p].value
                self.params_bounds[p] = [params[p].value, params[p].value]
            else:
                # This is a fitted (sampler) parameter. Sample initial value
                # from the distribution
                self.params_0[p] = params[p].get_dist().sample()
                self.params_bounds[p] = [params[p].min, params[p].max]

        # TODO: add priors
        pass

    def create_trace(self):
        return ModelGridRVFitTrace()

    def get_templates(self, spectra, params):
        # Return the templates corresponding to the parameters.
        # Different grids are used for the different arms

        templates = {}
        missing = False
        for k in spectra:
            grid = self.template_grids[k]

            if self.template_psf is not None:
                psf = self.template_psf[k]
            else:
                psf = None 

            # TODO: allow higher order interpolation
            if self.template_wlim is not None:
                wlim = self.template_wlim[k]
            else:
                wlim = None

            temp = grid.interpolate_model(psf=psf, wlim=wlim, **params)

            # Interpolation failed
            if temp is None:
                missing = True
                break

            templates[k] = temp

        return templates, missing

    def get_normalization(self, spectra, templates=None, params_0=None, params_fixed=None, **kwargs):
        # Calculate a normalization factor for the spectra, as well as
        # the templates assuming an RV=0 and params_0 for the template.
        # This is just a factor to bring spectra to the same scale and avoid
        # very large numbers in the Fisher matrix

        if params_0 is not None:
            params = params_0
        elif kwargs is not None and len(kwargs) > 0:
            params = kwargs
        elif self.params_0 is not None:
            params = self.params_0
        else:
            params = None

        if params_fixed is not None:
            pass
        elif self.params_fixed is not None:
            params_fixed = self.params_fixed

        if params is not None and params_fixed is not None:
            params = { **params, **params_fixed }

        if templates is not None:
            missing = False
        else:
            templates, missing = self.get_templates(spectra, params)
            
        if missing:
            raise Exception("Template parameters are outside the grid.")
        else:
            return super().get_normalization(spectra, templates)
        
    def process_template_impl(self, arm, template, spectrum, rv, psf=None, wlim=None):
        # Skip convolution because convolution is pushed down to the
        # model interpolator to support caching            
        return super().process_template_impl(arm, template, spectrum, rv, psf=None, wlim=wlim)
        
    def calculate_log_L(self, spectra, templates, rv, rv_prior=None, params=None, params_priors=None, a=None):
        # Calculate log_L using a provided set of templates or templates
        # at the provided parameters

        rv_prior = rv_prior if rv_prior is not None else self.rv_prior
        params = params if params is not None else self.params_0
        params_priors = params_priors if params_priors is not None else self.params_priors

        if templates is None:
            templates, missing = self.get_templates(spectra, params)
        else:
            missing = False

        if missing:
            raise Exception("Template parameters are outside the grid.")
        else:
            log_L, phi, chi, ndf = super().calculate_log_L(spectra, templates, rv, rv_prior=rv_prior, a=a)
            if params_priors is not None:
                for p in params_priors.keys():
                    if p in params:
                        log_L += self.eval_prior(params_priors[p], params[p])

            if self.trace is not None:
                self.trace.on_calculate_log_L(spectra, templates, rv, params, a)

            return log_L, phi, chi, ndf
        
    def map_log_L(self, spectra, templates, size=10,
                  rv=None, rv_prior=None, rv_bounds=None,
                  params=None, params_fixed=None, params_priors=None, params_bounds=None,
                  squeeze=False):
        # Evaluate log L on a grid

        rv_prior = rv_prior if rv_prior is not None else self.rv_prior
        rv_bounds = rv_bounds if rv_bounds is not None else self.rv_bounds
        params_priors = params_priors if params_priors is not None else self.params_priors
        params_bounds = params_bounds if params_bounds is not None else self.params_bounds
        params_fixed = params_fixed if params_fixed is not None else self.params_fixed

        params_free = self.determine_free_params(params_fixed)

        def get_axis(name, value, bounds, prior):
            if value is None:
                if bounds is not None:
                    min, max = bounds
                elif prior is not None and prior.has_min_max():
                    min, max = prior.get_min_max()
                else:
                    raise Exception(f"Can't determine bounds for parameter `{name}` for map generation.")
                
                value = np.linspace(min, max, size + 1, endpoint=True)

            return np.atleast_1d(value)

        axes = []
        labels = []

        rvv = get_axis('rv', rv, rv_bounds, rv_prior)
        if not squeeze or rvv.size > 1:
            axes.append(rvv)
            labels.append('rv')
        shape = rvv.shape
        
        ppv = {}
        for p in params_free:
            v = get_axis(p, params[p] if params is not None else None, 
                                params_bounds[p] if params_bounds is not None else None,
                                params_priors[p] if params_priors is not None else None)
            ppv[p] = v
            if not squeeze or v.size > 1:
                axes.append(v)
                labels.append(p)
            shape += v.shape
            
        # Construct the data cube    
        log_L = np.empty(shape)
        
        # Iterate over the grid and evaluate the function
        for ix in np.ndindex(*shape):
            rv = rvv[ix[0]]
            params = {}
            for i, (p, v) in enumerate(ppv.items()):
                params[p] = v[ix[i + 1]]

            lp, _, _, _ = self.calculate_log_L(spectra, templates,
                                               rv=rv, rv_prior=rv_prior,
                                               params={ **params, **params_fixed }, params_priors=params_priors)
            log_L[ix] = lp
            
        if squeeze:
            log_L = log_L.squeeze()

        return log_L, axes, labels
        
    #region Fisher matrix evaluation

    def determine_grid_bounds(self, params_bounds, params_free):
        # Param bounds are taken from grid limits, which is not the best solution
        # with grids having jagged edges

        # Silently assume that grids have the same axis for each arm
        grid = self.template_grids[list(self.template_grids.keys())[0]]

        bounds = {}
        for p in params_free:
            # Use grid bounds if params_bounds is None
            if params_bounds is None or p not in params_bounds or params_bounds[p] is None:
                # Use axis limits from the grid
                bounds[p] = (grid.get_axis(p).values.min(), grid.get_axis(p).values.max())
            else:
                # Override bounds if outside the grid
                bounds[p] = (max(params_bounds[p][0], grid.get_axis(p).values.min()),
                             min(params_bounds[p][1], grid.get_axis(p).values.max()))

        return bounds
    
    def determine_free_params(self, params_fixed):
        # Enumerate grid parameters in order and filter out values that should be kept fixed
        # Order is important because arguments are passed by position to the cost function

        for k, grid in self.template_grids.items():
            params_free = [p for i, p, ax in grid.enumerate_axes() if params_fixed is None or p not in params_fixed]
            return params_free  # return from loop after very first iter!
        
    def get_packing_functions(self, params_0, params_free, params_fixed=None, mode='full'):
        # Return the parameter packing/unpacking functions for optimizers
        # pack_params: convert individual arguments into a single 1d array
        # unpack_params: get individual arguments from 1d array
        # pack_bounds: pack parameters bounds into a list of tuples

        if mode == 'full' or mode == 'a_params_rv':
            def pack_params(a, params, rv):
                # Leading dim is number of parameters for each component, rest is batch shape
                rv = np.atleast_1d(rv)
                if rv.size > 1:
                    rv = np.reshape(rv, (-1,) + rv.shape)
                params = np.array([ params[k] for k in params_free ])
                a = np.reshape(a, (-1,) + rv.shape[1:])

                return np.concatenate([a, params, rv])
        
            def unpack_params(a_params_rv):
                # Leading dim is number of parameters for each component, rest is batch shape
                params = {}
                for i, p in enumerate(params_free):
                    params[p] = a_params_rv[-(len(params_free) + 1) + i]
                for p in params_fixed:
                    params[p] = params_fixed[p]

                a = a_params_rv[:-(len(params_free) + 1)]
                if a.ndim == 2:
                    a = np.squeeze(a)
                elif a.size == 1:
                    a = a.item()

                rv = a_params_rv[-1]
                if rv.size == 0:
                    rv = rv.item()

                return a, params, rv

            def pack_bounds(a_bounds, params_bounds, rv_bounds):
                if a_bounds is None:
                    raise NotImplementedError()
                else:
                    bounds = a_bounds

                if params_bounds is None:
                    bounds += [ params_bounds[k] if k in params_bounds else None for k in params_free ]
                else:
                    bounds += [ None for k in params_free ]
                    
                bounds += [ rv_bounds ]
                
                return bounds
        elif mode == 'params_rv':
            def pack_params(params, rv):
                # Leading dim is number of parameters, rest is batch shape
                rv = np.atleast_1d(rv)
                if rv.size > 1:
                    rv = np.reshape(rv, (-1,) + rv.shape)
                params = np.array([ params[k] for k in params_free ])

                return np.concatenate([params, rv])
            
            def unpack_params(params_rv):
                rv = params_rv[-1]
                if rv.size == 1:
                    rv = rv.item()

                params = {}
                for i, p in enumerate(params_free):
                    params[p] = params_rv[i]
                for p in params_fixed:
                    params[p] = params_fixed[p]

                return params, rv
            
            def pack_bounds(params_bounds, rv_bounds):
                if params_bounds is not None:
                    bounds = [ params_bounds[k] if k in params_bounds else None for k in params_free ]
                else:
                    bounds = [ None for k in params_free ]
                bounds += [ rv_bounds ] 
                
                return bounds
        elif mode == 'params':
            def pack_params(params):
                return np.array([ params[k] for k in params_free ])
            
            def unpack_params(params):
                pp = {}
                for i, p in enumerate(params_free):
                    pp[p] = params[i]
                for p in params_fixed:
                    pp[p] = params_fixed[p]

                return pp

            def pack_bounds(params_bounds):
                if params_bounds is not None:
                    bounds = [ params_bounds[k] if k in params_bounds else None for k in params_free ]
                else:
                    bounds = [ None for k in params_free ]
                                
                return bounds
        elif mode == 'rv':
            def pack_params(rv):
                return np.atleast_1d(rv)
            
            def unpack_params(rv):
                rv = rv
                if rv.size == 1:
                    rv = rv.item()

                return params_0, rv
            
            def pack_bounds(rv_bounds):
                return [ rv_bounds ]
            
        else:
            raise NotImplementedError()  
        
        return pack_params, unpack_params, pack_bounds
        
    def get_objective_function(self, spectra, rv_0, rv_prior, params_0, params_priors, params_free, params_fixed=None, mode='full'):
        # Return the objection functionfor optimizers
        # log_L: evaluate the log likelihood

        pack_params, unpack_params, pack_bounds = self.get_packing_functions(params_0, params_free, params_fixed=params_fixed, mode=mode)
        
        if mode == 'full' or mode == 'a_params_rv':            
            def log_L(a_params_rv):
                a, params, rv = unpack_params(a_params_rv)
                templates, missing = self.get_templates(spectra, params)

                if missing:
                    # Trying to extrapolate outside the grid
                    return -np.inf
                else:
                    log_L, phi, chi, ndf = self.calculate_log_L(spectra, templates, rv, rv_prior=rv_prior, params=params, params_priors=params_priors, a=a)
                    if log_L.ndim == 0:
                        log_L = log_L.item()

                    return log_L
        elif mode == 'params_rv':
            def log_L(params_rv):
                params, rv = unpack_params(params_rv)
                templates, missing = self.get_templates(spectra, params)

                if missing:
                    # Trying to extrapolate outside the grid
                    return -np.inf
                else:
                    log_L, _, _, _ = self.calculate_log_L(spectra, templates, rv, rv_prior=rv_prior, params=params, params_priors=params_priors)
                    if log_L.ndim == 0:
                        log_L = log_L.item()

                    return log_L
        elif mode == 'params':
            def log_L(params):
                params = unpack_params(params)
                templates, missing = self.get_templates(spectra, params)

                if missing:
                    # Trying to extrapolate outside the grid
                    return -np.inf
                else:
                    log_L, _, _, _ = self.calculate_log_L(spectra, templates, rv_0, rv_prior=rv_prior, params=params, params_priors=params_priors)
                    if log_L.ndim == 0:
                        log_L = log_L.item()

                    return log_L
        elif mode == 'rv':
            def log_L(rv):
                params_0, rv = unpack_params(rv)
                templates, missing = self.get_templates(spectra, params_0)

                if missing:
                    # Trying to extrapolate outside the grid
                    return -np.inf
                else:
                    log_L, _, _, _ = self.calculate_log_L(spectra, templates, rv, rv_prior=rv_prior, params=params_0, params_priors=params_priors)
                    if log_L.ndim == 0:
                        log_L = log_L.item()

                    return log_L
        else:
            raise NotImplementedError()  
        
        return log_L, pack_params, unpack_params, pack_bounds

    def eval_F(self, spectra, rv_0, params_0, rv_bounds=None, rv_prior=None, params_bounds=None, params_priors=None, params_fixed=None, step=None, mode='full', method='hessian'):
        # Evaluate the Fisher matrix around the provided rv_0 and params_0
        # values. The corresponding a_0 best fit flux correction will be
        # evaluated at the optimum. The Hessian will be calculated wrt either
        # RV only, or rv and the template parameters or rv, the template parameters
        # and the flux correction coefficients. Alternatively, the covariance
        # matrix will be determined using MCMC.

        # Collect fixed and free template parameters
        rv_prior = rv_prior if rv_prior is not None else self.rv_prior
        rv_bounds = rv_bounds if rv_bounds is not None else self.rv_bounds

        params_priors = params_priors if params_priors is not None else self.params_priors
        
        params_fixed = params_fixed if params_fixed is not None else self.params_fixed
        params_free = self.determine_free_params(params_fixed)
        
        params_bounds = params_bounds if params_bounds is not None else self.params_bounds
        params_bounds = self.determine_grid_bounds(self.params_bounds, params_free)
        
        # Get objective function
        log_L, pack_params, unpack_params, pack_bounds = self.get_objective_function(
            spectra, rv_0, rv_prior, params_0, params_priors, params_free, params_fixed=params_fixed, mode=mode)

        if mode == 'full' or mode == 'a_params_rv':               
            # Calculate a_0
            templates, missing = self.get_templates(spectra, params_0)
            phi_0, chi_0, ndf_0 = self.eval_phi_chi(spectra, templates, rv_0)
            a_0 = self.eval_a(phi_0, chi_0)
            x_0 = pack_params(a_0, params_0, rv_0)
            bounds = pack_bounds(a_0.size * [(-np.inf, np.inf)], params_bounds, rv_bounds)
        elif mode == 'params_rv':                
            x_0 = pack_params(params_0, rv_0)
            bounds = pack_bounds(params_bounds, rv_bounds)
        elif mode == 'params':
            x_0 = pack_params(params_0)
            bounds = pack_bounds(params_bounds)
        elif mode == 'rv':                
            x_0 = pack_params(rv_0)
            bounds = pack_bounds(rv_bounds)
        else:
            raise NotImplementedError()

        bounds = self.get_bounds_array(bounds)

        return self.eval_F_dispatch(x_0, log_L, step, method, bounds)

    def calculate_F(self, spectra, rv_0, params_0, rv_bounds=None, rv_prior=None, params_bounds=None, params_priors=None, params_fixed=None, step=None, mode='full', method='hessian'):
        # Calculate the Fisher matrix using different methods

        return self.eval_F(spectra, rv_0, params_0, rv_bounds=rv_bounds, rv_prior=rv_prior, params_bounds=params_bounds, params_priors=params_priors, params_fixed=params_fixed, step=step, mode=mode, method=method)

    #endregion

    def sample_params_prior(self, p, params_priors, params_fixed, bounds=None):
        # TODO: what if the prior is a callable and not a distribution?
        d = params_priors[p]
        v = d.sample()
        if bounds is not None and p in bounds:
            if bounds[p][0] is not None:
                v = max(v, bounds[p][0])
            if bounds[p][1] is not None:
                v = min(v, bounds[p][1])
        return v
    
    def guess_rv(self, spectra, templates=None, /, rv_bounds=(-500, 500), rv_prior=None, params_0=None, params_fixed=None, rv_steps=31, method='lorentz'):
        """
        Guess an initial state to close best RV, either using the supplied set of templates or
        initial model parameters.
        """

        # TODO: Maybe extend this to do a grid search in model parameters

        params_0 = params_0 if params_0 is not None else self.params_0
        params_fixed = params_fixed if params_fixed is not None else self.params_fixed

        if templates is None:
            # Look up the templates from the grid and pass those to the the parent class
            params = params_0.copy()
            if params_fixed is not None:
                params.update(params_fixed)
            templates, missing = self.get_templates(spectra, params)
            if missing:
                raise Exception('Cannot find an initial matching template to start RVFit.')

        return super().guess_rv(spectra, templates, rv_bounds=rv_bounds, rv_prior=rv_prior, rv_steps=rv_steps, method=method)
    
    def prepare_fit(self, spectra, /,
              rv_0=None, rv_bounds=(-500, 500), rv_prior=None, rv_step=None,
              params_0=None, params_bounds=None, params_priors=None, params_steps=None,
              params_fixed=None):
        
        """
        :param params_0: Dictionary of initial values.
        :param params_bounds: Dictionary of tuples, parameters bounds.
        :param params_fixed: Dictionary of fixed parameter values.
        """
        
        rv_0 = rv_0 if rv_0 is not None else self.rv_0
        rv_bounds = rv_bounds if rv_bounds is not None else self.rv_bounds
        rv_prior = rv_prior if rv_prior is not None else self.rv_prior
        rv_step = rv_step if rv_step is not None else self.rv_step

        params_0 = params_0 if params_0 is not None else self.params_0
        params_fixed = params_fixed if params_fixed is not None else self.params_fixed
        params_free = self.determine_free_params(params_fixed)
        params_bounds = params_bounds if params_bounds is not None else self.params_bounds
        params_priors = params_priors if params_priors is not None else self.params_priors
        params_steps = params_steps if params_steps is not None else self.params_steps

        # Make sure all randomly generated parameters are within the grid
        # TODO: this doesn't account for any possible holes
        grid_bounds = self.determine_grid_bounds(params_bounds, params_free)

        if params_0 is None:
            # TODO
            raise NotImplementedError()
        
        if rv_0 is None and spectra is not None:
            _, _, _, rv_0 = self.guess_rv(spectra, None, 
                                          rv_bounds=rv_bounds, rv_prior=rv_prior, 
                                          params_0=params_0, params_fixed=params_fixed,
                                          method='max')
            
        if params_fixed is None:
            params_fixed = []
            
        if params_fixed is None:
            params_fixed = []
            
        if self.template_wlim is None:
            self.determine_wlim(spectra, rv_bounds=rv_bounds)

        # Get objective function
        log_L_fun, pack_params, unpack_params, pack_bounds = self.get_objective_function(
<<<<<<< HEAD
            spectra, rv_prior,
=======
            spectra,
            rv_0, rv_prior,
>>>>>>> a6e464a8
            params_0, params_priors, params_free, params_fixed=params_fixed,
            mode='params_rv')
        
        # Initial values
        if params_0 is not None and rv_0 is not None:
            x_0 = pack_params(params_0, rv_0)
        else:
            x_0 = None

        # Step size for MCMC
        if params_steps is not None and rv_step is not None:
            steps = pack_params(params_steps, rv_step)
        else:
            steps = None

        # Parameter bounds for optimizers, bounds is a list of tuples, convert to an array
        bounds = grid_bounds
        bounds = pack_bounds(bounds, rv_bounds)
        bounds = self.get_bounds_array(bounds)

        if self.trace is not None:
            self.trace.on_prepare_fit(rv_0, rv_bounds, rv_step,
                params_0, params_fixed, params_free, params_bounds, params_steps)

        return (rv_0, rv_bounds, rv_prior, rv_step,
                params_0, params_fixed, params_free, params_bounds, params_priors, params_steps,
                log_L_fun, pack_params, unpack_params, pack_bounds,
                x_0, bounds, steps)

    def fit_rv(self, spectra, *,
               rv_0=None, rv_bounds=(-500, 500), rv_prior=None,
               params_0=None, params_bounds=None, params_priors=None, params_fixed=None,
<<<<<<< HEAD
               method="Nelder-Mead", max_iter=None):
=======
               method="Nelder-Mead", max_iter=None,
               calculate_error=True, calculate_cov=True):
>>>>>>> a6e464a8
                
        max_iter = max_iter if max_iter is not None else self.max_iter
        
        (rv_0, rv_bounds, rv_prior, rv_step,
            params_0, params_fixed, params_free, params_bounds, params_priors, params_steps,
            log_L_fun, pack_params, unpack_params, pack_bounds,
            x_0, bounds, steps) = self.prepare_fit(spectra, 
                                            rv_0=rv_0, rv_bounds=rv_bounds, rv_prior=rv_prior,
                                            params_0=params_0, params_bounds=params_bounds,
                                            params_priors=params_priors, params_steps=None,
                                            params_fixed=params_fixed)
        
        # TODO: If no free parameters, fall back to superclass implementation
        if len(params_free) == 0:
            raise NotImplementedError()

        # TODO: If no free parameters, fall back to superclass implementation
        if len(params_free) == 0:
            raise NotImplementedError()

        # Cost function
        def llh(params_rv):
            return -log_L_fun(params_rv)
        
        # Verify that the starting points is valid
        log_L_0 = llh(x_0)
        if np.isinf(log_L_0) or np.isnan(log_L_0):
            raise Exception(f"Invalid starting point for RV fitting.")
        
<<<<<<< HEAD
        out = minimize(llh, x0=x_0, bounds=bounds, method=method,
                       options=dict(maxiter=self.max_iter))
=======
        # Generate the initial simplex
        if steps is not None:
            xx_0 = np.empty((x_0.size + 1, x_0.size))
            xx_0[:x_0.size] = x_0 - np.eye(x_0.size) * steps * 5
            xx_0[-1] = x_0
        else:
            logging.warning('No step size is specified, cannot generate initial simplex.')
            xx_0 = None
        
        if np.any((xx_0 < bounds[..., 0]) | (bounds[..., 1] < xx_0)):
            pass

        if self.trace is not None:
            def callback(x):
                params_fit, rv_fit = unpack_params(x)
                self.trace.on_fit_rv_iter(rv_fit, params_fit)
        else:
            callback = None
        
        out = minimize(llh, x0=x_0, bounds=bounds, method=method, callback=callback,
                       options=dict(maxiter=self.max_iter, initial_simplex=xx_0))
>>>>>>> a6e464a8

        if out.success:
            params_fit, rv_fit = unpack_params(out.x)
            lp = -out.fun

            import matplotlib.pyplot as plt
            lp, axes, labels = self.map_log_L(spectra, None, rv=rv_fit, params_fixed={ 'log_g': params_fit['log_g'], **params_fixed }, size=30, squeeze=True)
            plt.imshow(lp.T - lp.max(), vmin=-30, vmax=0, extent=[axes[0].min(), axes[0].max(), axes[1].min(), axes[1].max()], origin='lower', aspect='auto')
            plt.savefig('debug.png')
        else:
            raise Exception(f"Could not fit RV using `{method}`, reason: {out.message}")
        
        # Calculate the flux correction coefficients at best fit values
        templates, missing = self.get_templates(spectra, params_fit)
        phi_fit, chi_fit, ndf_fit = self.eval_phi_chi(spectra, templates, rv_fit)
        a_fit = self.eval_a(phi_fit, chi_fit)
        
<<<<<<< HEAD
        # Calculate the error from the Fisher matrix
        _, C = self.eval_F(spectra, rv_fit, params_fit, params_fixed=params_fixed, mode='params_rv', method='hessian')
        err = np.sqrt(np.diag(C)) # sigma
        params_err = {}
        for i, p in enumerate(params_free):
            params_err[p] = err[i]
        for i, p in enumerate(params_fixed):
            params_err[p] = 0.0
        rv_err = err[-1]

        return rv_fit, rv_err, params_fit, params_err, a_fit, None

    def run_mcmc(self, spectra, *,
               rv_0=None, rv_bounds=(-500, 500), rv_prior=None,
               params_0=None, params_bounds=None, params_priors=None, params_fixed=None,
               walkers=None, burnin=None, samples=None, thin=None):
=======
        if calculate_error:
            # Error of RV
            F, C = self.eval_F(spectra, rv_fit, params_fit, params_fixed=params_fixed,
                               rv_bounds=rv_bounds, rv_prior=rv_prior,
                               step=rv_step,
                               mode='rv', method='hessian')
            with np.errstate(invalid='warn'):
                rv_err = np.sqrt(C)

            # Error of the parameters one by one
            params_err = {}
            for i, p in enumerate(params_free):
                pp = { p: params_fit[p] }
                pf = {}
                for j, s in enumerate(params_free):
                    if j != i:
                        pf[s] = params_fit[s]
                for j, s in enumerate(params_fixed):
                    pf[s] = params_fixed[s]

                F, C = self.eval_F(spectra, rv_fit, pp, params_fixed=pf,
                                   rv_bounds=rv_bounds, rv_prior=rv_prior,
                                   params_bounds=params_bounds, params_priors=params_priors,
                                   step=params_steps[p],
                                   mode='params', method='hessian')
                with np.errstate(invalid='warn'):
                    params_err[p] = np.sqrt(C)
            for i, p in enumerate(params_fixed):
                params_err[p] =  0.0
        else:
            rv_err = np.nan
            params_err = {}
            for i, p in enumerate(params_free):
                params_err[p] = np.nan
            for i, p in enumerate(params_fixed):
                params_err[p] = np.nan

        if calculate_cov:
            # Calculate the correlated errors from the Fisher matrix
            F, C = self.eval_F(spectra,
                               rv_fit, params_fit, params_fixed=params_fixed,
                               rv_bounds=rv_bounds, rv_prior=rv_prior,
                               params_bounds=params_bounds, params_priors=params_priors,
                               step=1e-3,
                               mode='params_rv', method='hessian')

            # Check if the covariance matrix is positive definite
            with np.errstate(all='raise'):
                try:
                    np.linalg.cholesky(C)
                except LinAlgError as ex:
                    # Matrix is not positive definite
                    # FF, CC = self.eval_F(spectra, rv_fit, params_fit, params_fixed=params_fixed, mode='params_rv', method='sampling')
                    F = C = np.full_like(C, np.nan)
                    
            with np.errstate(invalid='warn'):
                err = np.sqrt(np.diag(C)) # sigma
        else:
            C = None

        # If tracing, evaluate the template at the best fit parameters
        if self.trace is not None:
            tt = {}
            for arm in spectra:
                for spec in spectra[arm] if isinstance(spectra[arm], list) else [spectra[arm]]:
                    temp = templates[arm]
                    
                    psf = self.template_psf[arm] if self.template_psf is not None else None
                    wlim = self.template_wlim[arm] if self.template_wlim is not None else None
                
                    # This is a generic call to preprocess the template which might or
                    # might not include a convolution, depending on the RVFit implementation.
                    # When template convolution is pushed down to the model grid to support
                    # caching, convolution is skipped by the derived classes such as
                    # ModelGridRVFit
                    t = self.process_template(arm, temp, spec, rv_fit, psf=psf, wlim=wlim)
                    tt[arm] = t
            self.trace.on_fit_rv(spectra, tt, rv_fit, params_fit)

        return RVFitResults(rv_fit=rv_fit, rv_err=rv_err,
                            params_fit=params_fit, params_err=params_err,
                            a_fit=a_fit, a_err=np.full_like(a_fit, np.nan),
                            cov=C)
    
    def randomize_init_params(self, spectra, rv_0=None, rv_bounds=None, rv_prior=None, rv_step=None,
                  params_0=None, params_bounds=None, params_priors=None, params_steps=None,
                  params_fixed=None, cov=None,
                  randomize=False, random_size=()):
        
        params_fixed = params_fixed if params_fixed is not None else self.params_fixed
        params_bounds = params_bounds if params_bounds is not None else self.params_bounds
        params_priors = params_priors if params_priors is not None else self.params_priors
        params_steps = params_steps if params_steps is not None else self.params_steps

        rv_err = None if cov is None else cov[-1, -1]
        rv, rv_err = super().randomize_init_params(spectra,
                                                   rv_0=rv_0, rv_bounds=rv_bounds,
                                                   rv_prior=rv_prior, rv_step=rv_step,
                                                   rv_err=rv_err,
                                                   randomize=randomize, random_size=random_size)

        # Override bounds with grid bounds
        params_free = self.determine_free_params(params_fixed)
        params_bounds = self.determine_grid_bounds(params_bounds, params_free)

        # We need pack_params to construct the covariance matrix
        log_L_fun, pack_params, unpack_params, pack_bounds = self.get_objective_function(
            spectra,
            rv_0, rv_prior,
            params_0, params_priors, params_free, params_fixed=params_fixed,
            mode='params_rv')

        # Generate an initial state for MCMC by sampling the priors randomly

        # Make sure the dict of params is populated        
        if params_0 is None and params_priors is not None:
            params_0 = { p: None for p in params_priors }

        params = {}
        for p in params_0:
            if params_0[p] is None or np.isnan(params_0[p]):
                if params_priors is not None and p in params_priors and params_priors[p] is not None:
                    params[p] = self.sample_params_prior(p, params_priors, params_bounds)
                else:
                    if self.params_0 is not None and p in self.params_0 and self.params_0[p] is not None:
                        params[p] = self.params_0[p]
                    else:
                        raise NotImplementedError()
            else:
                params[p] = params_0[p]

            # Randomize values (0.5% error) as starting point
            if randomize:
                if params_steps is not None and p in params_steps and params_steps[p] is not None:
                    params[p] = params[p] + params_steps[p] * (np.random.rand(*random_size) - 0.5)
                else:
                    params[p] = params[p] * (1.0 + 0.05 * (np.random.rand(*random_size) - 0.5))

            if params_bounds is not None and p in params_bounds and params_bounds[p][0] is not None:
                params[p] = np.maximum(params[p], params_bounds[p][0])
            if params_bounds is not None and p in params_bounds and params_bounds[p][1] is not None:
                params[p] = np.minimum(params[p], params_bounds[p][1])

        if cov is None or np.any(np.isnan(cov)):
            params_err = {}
            for p in params:
                if params_steps is not None and p in params_steps:
                    params_err[p] = params_steps[p] ** 2
                else:
                    params_err[p] = (0.05 * np.mean(params[p])) ** 2 + 1.0

            cov = pack_params(params_err, rv_err)
            cov = np.diag(cov)

        return rv, params, cov

    def run_mcmc(self, spectra, *,
               rv_0=None, rv_bounds=None, rv_prior=None, rv_step=None,
               params_0=None, params_bounds=None, params_priors=None, params_steps=None,
               params_fixed=None, cov=None,
               walkers=None, burnin=None, samples=None, thin=None, gamma=None):
>>>>>>> a6e464a8
        
        """
        Given a set of spectra and templates, sample from the posterior distribution of RV.

        If no initial guess is provided, an initial state is generated automatically.
        """

        assert isinstance(spectra, dict)

        walkers = walkers if walkers is not None else self.mcmc_walkers
        burnin = burnin if burnin is not None else self.mcmc_burnin
        samples = samples if samples is not None else self.mcmc_samples
        thin = thin if thin is not None else self.mcmc_thin
        gamma = gamma if gamma is not None else self.mcmc_gamma

        (rv_0, rv_bounds, rv_prior, rv_step,
            params_0, params_fixed, params_free, params_bounds, params_priors, params_steps,
            log_L_fun, pack_params, unpack_params, pack_bounds,
            x_0, bounds, steps) = self.prepare_fit(spectra, 
                                            rv_0=rv_0, rv_bounds=rv_bounds, rv_prior=rv_prior, rv_step=rv_step,
                                            params_0=params_0, params_bounds=params_bounds,
<<<<<<< HEAD
                                            params_priors=params_priors, params_fixed=params_fixed)

        # TODO: merge with fit_rv
        # Everything is the same as fit_rv up until this points
        
        # Run sampling
        x, log_L = self.sample_log_L(log_L_fun, x_0=x_0, bounds=bounds,
                                     walkers=walkers, burnin=burnin, samples=samples, thin=thin)
        params, rv = unpack_params(x.T)
=======
                                            params_priors=params_priors, params_steps=params_steps,
                                            params_fixed=params_fixed)
>>>>>>> a6e464a8

        if bounds is not None and np.any((np.transpose(x_0) < bounds[..., 0]) | (bounds[..., 1] < np.transpose(x_0))):
            raise Exception("Initial state is outside bounds.")

<<<<<<< HEAD
        return rv, params, None, log_L
=======
        # Group atmospheric parameters and RV into separate Gibbs steps
        gibbs_blocks = [[ i for i in range(len(params_free))], [len(params_free)]]
        
        mcmc = MCMC(log_L_fun, step_size=steps, gibbs_blocks=gibbs_blocks,
                    walkers=walkers, gamma=0.99)

        res_x, res_lp, accept_rate = mcmc.sample(x_0, burnin, samples, gamma=gamma)
                           
        # Extract results into separate parameters + RV
        # Unpack_params expects that the leading dimension is: # of params + 1 (RV)
        # Result shape: (samples, walkers)
        params, rv = unpack_params(res_x)
        
        return RVFitResults(rv_mcmc=rv, params_mcmc=params, log_L_mcmc=res_lp, accept_rate=accept_rate)
    
>>>>>>> a6e464a8
<|MERGE_RESOLUTION|>--- conflicted
+++ resolved
@@ -8,14 +8,9 @@
 
 from pfs.ga.pfsspec.core.sampling import MCMC
 from pfs.ga.pfsspec.core import Physics
-<<<<<<< HEAD
-from pfs.ga.pfsspec.core.sampling import Parameter
-from .rvfit import RVFit
-=======
 from pfs.ga.pfsspec.core.sampling import Parameter, Distribution
 from .rvfit import RVFit
 from .rvfitresults import RVFitResults
->>>>>>> a6e464a8
 from .modelgridrvfittrace import ModelGridRVFitTrace
 
 class ModelGridRVFit(RVFit):
@@ -640,12 +635,8 @@
 
         # Get objective function
         log_L_fun, pack_params, unpack_params, pack_bounds = self.get_objective_function(
-<<<<<<< HEAD
-            spectra, rv_prior,
-=======
             spectra,
             rv_0, rv_prior,
->>>>>>> a6e464a8
             params_0, params_priors, params_free, params_fixed=params_fixed,
             mode='params_rv')
         
@@ -678,12 +669,8 @@
     def fit_rv(self, spectra, *,
                rv_0=None, rv_bounds=(-500, 500), rv_prior=None,
                params_0=None, params_bounds=None, params_priors=None, params_fixed=None,
-<<<<<<< HEAD
-               method="Nelder-Mead", max_iter=None):
-=======
                method="Nelder-Mead", max_iter=None,
                calculate_error=True, calculate_cov=True):
->>>>>>> a6e464a8
                 
         max_iter = max_iter if max_iter is not None else self.max_iter
         
@@ -713,10 +700,6 @@
         if np.isinf(log_L_0) or np.isnan(log_L_0):
             raise Exception(f"Invalid starting point for RV fitting.")
         
-<<<<<<< HEAD
-        out = minimize(llh, x0=x_0, bounds=bounds, method=method,
-                       options=dict(maxiter=self.max_iter))
-=======
         # Generate the initial simplex
         if steps is not None:
             xx_0 = np.empty((x_0.size + 1, x_0.size))
@@ -738,7 +721,6 @@
         
         out = minimize(llh, x0=x_0, bounds=bounds, method=method, callback=callback,
                        options=dict(maxiter=self.max_iter, initial_simplex=xx_0))
->>>>>>> a6e464a8
 
         if out.success:
             params_fit, rv_fit = unpack_params(out.x)
@@ -756,24 +738,6 @@
         phi_fit, chi_fit, ndf_fit = self.eval_phi_chi(spectra, templates, rv_fit)
         a_fit = self.eval_a(phi_fit, chi_fit)
         
-<<<<<<< HEAD
-        # Calculate the error from the Fisher matrix
-        _, C = self.eval_F(spectra, rv_fit, params_fit, params_fixed=params_fixed, mode='params_rv', method='hessian')
-        err = np.sqrt(np.diag(C)) # sigma
-        params_err = {}
-        for i, p in enumerate(params_free):
-            params_err[p] = err[i]
-        for i, p in enumerate(params_fixed):
-            params_err[p] = 0.0
-        rv_err = err[-1]
-
-        return rv_fit, rv_err, params_fit, params_err, a_fit, None
-
-    def run_mcmc(self, spectra, *,
-               rv_0=None, rv_bounds=(-500, 500), rv_prior=None,
-               params_0=None, params_bounds=None, params_priors=None, params_fixed=None,
-               walkers=None, burnin=None, samples=None, thin=None):
-=======
         if calculate_error:
             # Error of RV
             F, C = self.eval_F(spectra, rv_fit, params_fit, params_fixed=params_fixed,
@@ -935,7 +899,6 @@
                params_0=None, params_bounds=None, params_priors=None, params_steps=None,
                params_fixed=None, cov=None,
                walkers=None, burnin=None, samples=None, thin=None, gamma=None):
->>>>>>> a6e464a8
         
         """
         Given a set of spectra and templates, sample from the posterior distribution of RV.
@@ -957,27 +920,12 @@
             x_0, bounds, steps) = self.prepare_fit(spectra, 
                                             rv_0=rv_0, rv_bounds=rv_bounds, rv_prior=rv_prior, rv_step=rv_step,
                                             params_0=params_0, params_bounds=params_bounds,
-<<<<<<< HEAD
-                                            params_priors=params_priors, params_fixed=params_fixed)
-
-        # TODO: merge with fit_rv
-        # Everything is the same as fit_rv up until this points
-        
-        # Run sampling
-        x, log_L = self.sample_log_L(log_L_fun, x_0=x_0, bounds=bounds,
-                                     walkers=walkers, burnin=burnin, samples=samples, thin=thin)
-        params, rv = unpack_params(x.T)
-=======
                                             params_priors=params_priors, params_steps=params_steps,
                                             params_fixed=params_fixed)
->>>>>>> a6e464a8
 
         if bounds is not None and np.any((np.transpose(x_0) < bounds[..., 0]) | (bounds[..., 1] < np.transpose(x_0))):
             raise Exception("Initial state is outside bounds.")
 
-<<<<<<< HEAD
-        return rv, params, None, log_L
-=======
         # Group atmospheric parameters and RV into separate Gibbs steps
         gibbs_blocks = [[ i for i in range(len(params_free))], [len(params_free)]]
         
@@ -992,5 +940,4 @@
         params, rv = unpack_params(res_x)
         
         return RVFitResults(rv_mcmc=rv, params_mcmc=params, log_L_mcmc=res_lp, accept_rate=accept_rate)
-    
->>>>>>> a6e464a8
+    