--- conflicted
+++ resolved
@@ -11,13 +11,8 @@
 from pfs.ga.pfsspec.learn.stellar import *
 
 from pfs.ga.pfsspec.learn.configurations import KERAS_DNN_MODEL_TYPES, TORCH_DNN_MODEL_TYPES
-<<<<<<< HEAD
-from pfs.ga.pfsspec.learn.dnn.keras import KerasModelTrainer, KerasModelPredictor
-from pfs.ga.pfsspec.learn.dnn.torch import TorchModelTrainer, TorchModelPredictor
-=======
 from pfs.ga.pfsspec.learn.dnn import SimpleModelTrainer, AutoencodingModelTrainer
 from pfs.ga.pfsspec.learn.dnn import SimpleModelPredictor, AutoencodingModelPredictor
->>>>>>> 5bdf24ea
 
 
 DOWNLOAD_CONFIGURATIONS = {
@@ -124,7 +119,7 @@
             'models': KERAS_DNN_MODEL_TYPES['ae']
         },
         'reg-torch': {
-            'type': TorchModelPredictor,
+            'type': SimpleModelTrainer,
             'augmenter': ModelSpectrumRegressionalAugmenter,
             'models': TORCH_DNN_MODEL_TYPES['reg-torch']
         },
@@ -155,12 +150,12 @@
             'models': KERAS_DNN_MODEL_TYPES['ae']
         },
         'reg-torch': {
-            'type': TorchModelPredictor,
+            'type': SimpleModelPredictor,
             'augmenter': ModelSpectrumRegressionalAugmenter,
             'models': TORCH_DNN_MODEL_TYPES['reg-torch']
         },
         'ae-torch' : {
-            'type': TorchModelPredictor,
+            'type': AutoencodingModelPredictor,
             'augmenter': ModelSpectrumAutoencodingAugmenter,
             'models': TORCH_DNN_MODEL_TYPES['ae-torch']
         },
