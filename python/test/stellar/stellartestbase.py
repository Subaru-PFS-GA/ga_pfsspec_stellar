--- conflicted
+++ resolved
@@ -1,57 +1,52 @@
-import os
-
-from test.pfs.ga.pfsspec.core import TestBase
-
-from pfs.ga.pfsspec.core.grid import ArrayGrid
-from pfs.ga.pfsspec.stellar.grid import ModelGrid
-from pfs.ga.pfsspec.stellar.grid.bosz import Bosz
-from pfs.ga.pfsspec.stellar.grid.phoenix import Phoenix
-
-class StellarTestBase(TestBase):
-    def setUp(self):
-        super().setUp()
-
-        self.kurucz_grid = None
-        self.bosz_grid = None
-
-        self.phoenix_grid = None
-        self.phoenix_pca_grid = None
-
-    def get_kurucz_grid(self):
-        # TODO: file location is broken
-        raise NotImplementedError()
-
-        if self.kurucz_grid is None:
-            file = os.path.join(self.PFSSPEC_DATA_PATH, 'stellar/compressed/kurucz.h5')
-            self.kurucz_grid = KuruczGrid(model='test')
-            self.kurucz_grid.load(file, s=None, format='h5')
-
-        return self.kurucz_grid
-
-    def get_bosz_grid(self):
-        if self.bosz_grid is None:
-            file = os.path.join(self.PFSSPEC_DATA_PATH, 'models/stellar/grid/bosz/bosz_5000_full/spectra.h5')
-<<<<<<< HEAD
-            self.bosz_grid = ModelGrid(Bosz(), ArrayGrid)
-            self.bosz_grid.load(file, s=None, format='h5')
-=======
-            self.bosz_grid = ModelGrid.from_file(file)
->>>>>>> a6e464a8
-
-        return self.bosz_grid
-
-    def get_phoenix_grid(self):
-        if self.phoenix_grid is None:
-            file = os.path.join(self.PFSSPEC_DATA_PATH, 'models/stellar/grid/phoenix/phoenix_HiRes/spectra.h5')
-            self.phoenix_grid = ModelGrid(Phoenix(), ArrayGrid)
-            self.phoenix_grid.load(file, s=None, format='h5')
-
-        return self.phoenix_grid
-
-    def get_phoenix_pca_grid(self):
-        if self.phoenix_pca_grid is None:
-            file = os.path.join(self.PFSSPEC_DATA_PATH, 'models/stellar/rbf/phoenix/phoenix_HiRes_GK/pca_none_weights_3/spectra.h5')
-            self.phoenix_pca_grid = ModelGrid(Phoenix(pca=True), ArrayGrid)
-            self.phoenix_pca_grid.load(file, s=None, format='h5')
-
+import os
+
+from test.pfs.ga.pfsspec.core import TestBase
+
+from pfs.ga.pfsspec.core.grid import ArrayGrid
+from pfs.ga.pfsspec.stellar.grid import ModelGrid
+from pfs.ga.pfsspec.stellar.grid.bosz import Bosz
+from pfs.ga.pfsspec.stellar.grid.phoenix import Phoenix
+
+class StellarTestBase(TestBase):
+    def setUp(self):
+        super().setUp()
+
+        self.kurucz_grid = None
+        self.bosz_grid = None
+
+        self.phoenix_grid = None
+        self.phoenix_pca_grid = None
+
+    def get_kurucz_grid(self):
+        # TODO: file location is broken
+        raise NotImplementedError()
+
+        if self.kurucz_grid is None:
+            file = os.path.join(self.PFSSPEC_DATA_PATH, 'stellar/compressed/kurucz.h5')
+            self.kurucz_grid = KuruczGrid(model='test')
+            self.kurucz_grid.load(file, s=None, format='h5')
+
+        return self.kurucz_grid
+
+    def get_bosz_grid(self):
+        if self.bosz_grid is None:
+            file = os.path.join(self.PFSSPEC_DATA_PATH, 'models/stellar/grid/bosz/bosz_5000_full/spectra.h5')
+            self.bosz_grid = ModelGrid.from_file(file)
+
+        return self.bosz_grid
+
+    def get_phoenix_grid(self):
+        if self.phoenix_grid is None:
+            file = os.path.join(self.PFSSPEC_DATA_PATH, 'models/stellar/grid/phoenix/phoenix_HiRes/spectra.h5')
+            self.phoenix_grid = ModelGrid(Phoenix(), ArrayGrid)
+            self.phoenix_grid.load(file, s=None, format='h5')
+
+        return self.phoenix_grid
+
+    def get_phoenix_pca_grid(self):
+        if self.phoenix_pca_grid is None:
+            file = os.path.join(self.PFSSPEC_DATA_PATH, 'models/stellar/rbf/phoenix/phoenix_HiRes_GK/pca_none_weights_3/spectra.h5')
+            self.phoenix_pca_grid = ModelGrid(Phoenix(pca=True), ArrayGrid)
+            self.phoenix_pca_grid.load(file, s=None, format='h5')
+
         return self.phoenix_pca_grid