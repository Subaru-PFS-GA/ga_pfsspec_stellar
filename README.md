--- conflicted
+++ resolved
@@ -1,51 +1,3 @@
-<<<<<<< HEAD
-# Deep learning tools for astronomical spectroscopy
-
-
-
-
-
-
-
-
-
-
-
-
-
-
-# Use with SLURM
-
-## Run job interactively
-
-	$ srun -p v100 --gpus=1 --cpu-per-task=12 ./scripts/train.sh ...
-	
-* -p: name of the partition of servers with GPUs
-* --gpus: number of GPUs to allocate to learning process
-* --cpu-per-task: number of CPU cores to allocate to learning process
-
-## Submit to the queue
-
-## Cancel slurm job
-
-Get job id
-
-	$ squeue
-	
-Output:
-	
-```
-	             JOBID PARTITION     NAME     USER ST       TIME  NODES NODELIST(REASON)
-               125      v100 train.sh    dobos  R       0:28      1 v100
-```
-
-Cancel job gracefully by sending signal SIGUSR1 to the job (SIGINT kills). This will stop the
-learning process at the end of the epoch and finish the job by executing evaluation notebooks.
-
-	$ scancel 124 -s SIGUSR1
-	
-=======
-# ga_pfsspec_stellar
-
-This is a submodule of ga_pfsspec_all, please refer to the the readme file there about installation. Do not clone this submodule separately.
->>>>>>> a6e464a8
+# ga_pfsspec_stellar
+
+This is a submodule of ga_pfsspec_all, please refer to the the readme file there about installation. Do not clone this submodule separately.