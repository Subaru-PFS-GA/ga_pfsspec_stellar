from pfsspec.surveys.sdssdatasetbuilder import SdssDatasetBuilder
from pfsspec.stellarmod.modelgriddatasetbuilder import ModelGridDatasetBuilder
from pfsspec.surveys.survey import Survey
from pfsspec.stellarmod.bosz import Bosz
from pfsspec.stellarmod.boszgridreader import BoszGridReader
from pfsspec.stellarmod.kuruczgrid import KuruczGrid
from pfsspec.pipelines.sdssbasicpipeline import SdssBasicPipeline
from pfsspec.pipelines.stellarmodelpipeline import StellarModelPipeline
from pfsspec.obsmod.pfsobservation import PfsObservation
from pfsspec.obsmod.simpleobservation import SimpleObservation
<<<<<<< HEAD
from pfsspec.stellarmod.modelgridfit import ModelGridFit
from pfsspec.stellarmod.modelpcagridbuilder import ModelPcaGridBuilder
=======
from pfsspec.stellarmod.boszgridcontinuumfit import BoszGridContinuumFit
from pfsspec.stellarmod.boszpcagridbuilder import BoszPcaGridBuilder
>>>>>>> 9f9efd47

IMPORT_CONFIGURATIONS = {
    'grid': {
        'bosz': BoszGridReader
    }
}
<<<<<<< HEAD

FIT_CONFIGURATIONS = {
    'grid': {
        'bosz': {
            'class': ModelGridFit,
            'config': Bosz()
        }
    }
}

PCA_CONFIGURATIONS = {
    'grid': {
        'bosz': {
                'class': ModelPcaGridBuilder,
                'config': Bosz()
        }
    }
}

# RBF_CONFIGURATIONS = {
#     'grid': {
#         'bosz': BoszRbfGridBuilder,
#     }
# }
=======
>>>>>>> 9f9efd47

MODEL_PIPELINE_TYPES = {
    'pfs': {
        'pipeline': StellarModelPipeline,
        'obsmod': PfsObservation
    },
    'sdss': {
        'pipeline': StellarModelPipeline,
        'obsmod': SimpleObservation
    },
}

PREPARE_CONFIGURATIONS = {
    'survey': {
        'sdss': {
            'builder': SdssDatasetBuilder,
            'survey': Survey,
            'pipelines': {
                'basic': {
                    'pipeline': SdssBasicPipeline
                }
            }
        }
    },
    'model': {
        # TODO
        # 'kurucz': {
        #     'builder': ModelGridDatasetBuilder,
        #     'grid': KuruczGrid,
        #     'pipelines': MODEL_PIPELINE_TYPES
        # },
        'bosz': {
            # TODO: imput grid type? array? rbf? pca?
            'builder': ModelGridDatasetBuilder,
            'config': Bosz,
            'pipelines': MODEL_PIPELINE_TYPES
        }
    }
<<<<<<< HEAD
}
=======
}

FIT_CONFIGURATIONS = {
    'grid': {
        'bosz': BoszGridContinuumFit
    }
}

PCA_CONFIGURATIONS = {
    'grid': {
        'bosz': BoszPcaGridBuilder,
    }
}

# RBF_CONFIGURATIONS = {
#     'grid': {
#         'bosz': BoszRbfGridBuilder,
#     }
# }
>>>>>>> 9f9efd47
<|MERGE_RESOLUTION|>--- conflicted
+++ resolved
@@ -8,21 +8,15 @@
 from pfsspec.pipelines.stellarmodelpipeline import StellarModelPipeline
 from pfsspec.obsmod.pfsobservation import PfsObservation
 from pfsspec.obsmod.simpleobservation import SimpleObservation
-<<<<<<< HEAD
+
 from pfsspec.stellarmod.modelgridfit import ModelGridFit
 from pfsspec.stellarmod.modelpcagridbuilder import ModelPcaGridBuilder
-=======
-from pfsspec.stellarmod.boszgridcontinuumfit import BoszGridContinuumFit
-from pfsspec.stellarmod.boszpcagridbuilder import BoszPcaGridBuilder
->>>>>>> 9f9efd47
 
 IMPORT_CONFIGURATIONS = {
     'grid': {
         'bosz': BoszGridReader
     }
 }
-<<<<<<< HEAD
-
 FIT_CONFIGURATIONS = {
     'grid': {
         'bosz': {
@@ -46,8 +40,6 @@
 #         'bosz': BoszRbfGridBuilder,
 #     }
 # }
-=======
->>>>>>> 9f9efd47
 
 MODEL_PIPELINE_TYPES = {
     'pfs': {
@@ -86,26 +78,4 @@
             'pipelines': MODEL_PIPELINE_TYPES
         }
     }
-<<<<<<< HEAD
-}
-=======
-}
-
-FIT_CONFIGURATIONS = {
-    'grid': {
-        'bosz': BoszGridContinuumFit
-    }
-}
-
-PCA_CONFIGURATIONS = {
-    'grid': {
-        'bosz': BoszPcaGridBuilder,
-    }
-}
-
-# RBF_CONFIGURATIONS = {
-#     'grid': {
-#         'bosz': BoszRbfGridBuilder,
-#     }
-# }
->>>>>>> 9f9efd47
+}